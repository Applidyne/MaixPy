#ifndef _MFCC_H
#define _MFCC_H
#include "VAD.h"
<<<<<<< HEAD
#include "g_def.h"
#include "dmac.h"
=======
#include "dmac.h"

>>>>>>> ac7aa78e
#include "hal_fft.h"

#define hp_ratio(x) (x * 95 / 100)   //预加重系数 0.95
#define mfcc_fft_point 512           //FFT点数
#define frq_max (mfcc_fft_point / 2) //最大频率
#define hamm_top 10000               //汉明窗最大值
#define tri_top 1000                 //三角滤波器顶点值
#define tri_num 24                   //三角滤波器个数
//#define tri_num       17              //三角滤波器个数
#define mfcc_num 12 //MFCC阶数

#define vv_tim_max 2200                                                         //单段有效语音最长时间 ms
        // ((2200-20)/(20-10)+1)=219
#define vv_frm_max ((vv_tim_max - frame_time) / (frame_time - frame_mov_t) + 1) //单段有效语音最长帧数

#ifdef __cplusplus
extern "C"
{
#endif

    //#pragma pack(4)
    typedef struct
    {
        uint16_t save_sign;                       //存储标记 用于判断flash中特征模板是否有效
        uint16_t frm_num;                         //帧数
                                             // uint8_t word_num;
        int16_t mfcc_dat[vv_frm_max * mfcc_num]; //MFCC转换结果
                                             // float mfcc_dat[vv_frm_max*mfcc_num];
    } v_ftr_tag;                             //语音特征结构体
    //#pragma pack()

    void get_mfcc(valid_tag *valid, v_ftr_tag *v_ftr, atap_tag *atap_arg);

#ifdef __cplusplus
}
#endif

#endif
<|MERGE_RESOLUTION|>--- conflicted
+++ resolved
@@ -1,48 +1,43 @@
-#ifndef _MFCC_H
-#define _MFCC_H
-#include "VAD.h"
-<<<<<<< HEAD
-#include "g_def.h"
-#include "dmac.h"
-=======
-#include "dmac.h"
-
->>>>>>> ac7aa78e
-#include "hal_fft.h"
-
-#define hp_ratio(x) (x * 95 / 100)   //预加重系数 0.95
-#define mfcc_fft_point 512           //FFT点数
-#define frq_max (mfcc_fft_point / 2) //最大频率
-#define hamm_top 10000               //汉明窗最大值
-#define tri_top 1000                 //三角滤波器顶点值
-#define tri_num 24                   //三角滤波器个数
-//#define tri_num       17              //三角滤波器个数
-#define mfcc_num 12 //MFCC阶数
-
-#define vv_tim_max 2200                                                         //单段有效语音最长时间 ms
-        // ((2200-20)/(20-10)+1)=219
-#define vv_frm_max ((vv_tim_max - frame_time) / (frame_time - frame_mov_t) + 1) //单段有效语音最长帧数
-
-#ifdef __cplusplus
-extern "C"
-{
-#endif
-
-    //#pragma pack(4)
-    typedef struct
-    {
-        uint16_t save_sign;                       //存储标记 用于判断flash中特征模板是否有效
-        uint16_t frm_num;                         //帧数
-                                             // uint8_t word_num;
-        int16_t mfcc_dat[vv_frm_max * mfcc_num]; //MFCC转换结果
-                                             // float mfcc_dat[vv_frm_max*mfcc_num];
-    } v_ftr_tag;                             //语音特征结构体
-    //#pragma pack()
-
-    void get_mfcc(valid_tag *valid, v_ftr_tag *v_ftr, atap_tag *atap_arg);
-
-#ifdef __cplusplus
-}
-#endif
-
-#endif
+#ifndef _MFCC_H
+#define _MFCC_H
+#include "VAD.h"
+#include "dmac.h"
+
+#include "hal_fft.h"
+
+#define hp_ratio(x) (x * 95 / 100)   //预加重系数 0.95
+#define mfcc_fft_point 512           //FFT点数
+#define frq_max (mfcc_fft_point / 2) //最大频率
+#define hamm_top 10000               //汉明窗最大值
+#define tri_top 1000                 //三角滤波器顶点值
+#define tri_num 24                   //三角滤波器个数
+//#define tri_num       17              //三角滤波器个数
+#define mfcc_num 12 //MFCC阶数
+
+#define vv_tim_max 2200                                                         //单段有效语音最长时间 ms
+        // ((2200-20)/(20-10)+1)=219
+#define vv_frm_max ((vv_tim_max - frame_time) / (frame_time - frame_mov_t) + 1) //单段有效语音最长帧数
+
+#ifdef __cplusplus
+extern "C"
+{
+#endif
+
+    //#pragma pack(4)
+    typedef struct
+    {
+        uint16_t save_sign;                       //存储标记 用于判断flash中特征模板是否有效
+        uint16_t frm_num;                         //帧数
+                                             // uint8_t word_num;
+        int16_t mfcc_dat[vv_frm_max * mfcc_num]; //MFCC转换结果
+                                             // float mfcc_dat[vv_frm_max*mfcc_num];
+    } v_ftr_tag;                             //语音特征结构体
+    //#pragma pack()
+
+    void get_mfcc(valid_tag *valid, v_ftr_tag *v_ftr, atap_tag *atap_arg);
+
+#ifdef __cplusplus
+}
+#endif
+
+#endif