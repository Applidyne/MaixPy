from machine import I2C, Timer
import machine

class PMUError(Exception):
    pass
 
class NotFoundError(PMUError):
    pass

class OutOfRange(PMUError):
    pass

def __chkPwrKeyWaitForSleep__(timer):
    global __pmuI2CDEV__, __preButPressed__ #<- Do not do this :(

    __pmuI2CDEV__.writeto(52, bytes([0x46]))
    pek_stu = (__pmuI2CDEV__.readfrom(52, 1))[0]
    __pmuI2CDEV__.writeto_mem(52, 0x46, 0xFF, mem_size=8) #Clear IRQ

    #Prevent loop in restart, wait for release
    if __preButPressed__ == -1 and ((pek_stu & (0x01 << 1)) or (pek_stu & 0x01)):
        return
    
    if __preButPressed__ == -1 and  ((pek_stu & (0x01 << 1)) == False and (pek_stu & 0x01) == False):
        __preButPressed__ = 0

    if (pek_stu & 0x01):
        __pmuI2CDEV__.writeto_mem(52, 0x31, 0x0F, mem_size=8)  #Enable Sleep Mode
        __pmuI2CDEV__.writeto_mem(52, 0x91, 0x00, mem_size=8)  #Turn off GPIO0/LDO0
        __pmuI2CDEV__.writeto_mem(52, 0x12, 0x00, mem_size=8)  #Turn off other power source
    
    if (pek_stu & (0x01 << 1)):
        machine.reset()

class axp192:
    def __init__(self, i2cDev=None):
        if i2cDev == None:
            try:
                self.i2cDev = I2C(I2C.I2C0, freq=400000, scl=28, sda=29)
            except:
                raise PMUError("Unable to init I2C0 as Master")
        else:
            self.i2cDev = i2cDev
        
        self.axp192Addr = 52

        global __pmuI2CDEV__, __preButPressed__
        __pmuI2CDEV__ = self.i2cDev
        __preButPressed__ = -1
        
        scanList = self.i2cDev.scan()
        if self.axp192Addr not in scanList:
            raise NotFoundError
        
    def __writeReg(self, regAddr, value):
        self.i2cDev.writeto_mem(self.axp192Addr, regAddr, value, mem_size=8)

    def __readReg(self, regAddr):
        self.i2cDev.writeto(self.axp192Addr, bytes([regAddr]))
        return (self.i2cDev.readfrom(self.axp192Addr, 1))[0]
    
<<<<<<< HEAD
=======
    def setScreenBrightness(self, brightness):
        self.__writeReg(0x91, (brightness & 0x0f) << 4)
    
>>>>>>> 89ad1b32
    def enableADCs(self, enable):
        if enable == True:
            self.__writeReg(0x82, 0xFF)
        else:
            self.__writeReg(0x82, 0x00)

    def enableCoulombCounter(self, enable):
        if enable == True:
            self.__writeReg(0xB8, 0x80)
        else:
            self.__writeReg(0xB8, 0x00)
    
    def stopCoulombCounter(self):
        self.__writeReg(0xB8, 0xC0)
    
    def clearCoulombCounter(self):
        self.__writeReg(0xB8, 0xA0)
    
    def __getCoulombChargeData(self):
        CoulombCounter_LSB = self.__readReg(0xB0)
        CoulombCounter_B1 = self.__readReg(0xB1)
        CoulombCounter_B2 = self.__readReg(0xB2)
        CoulombCounter_MSB = self.__readReg(0xB3)

        return ((CoulombCounter_LSB << 24) + (CoulombCounter_B1 << 16) + \
            (CoulombCounter_B2 << 8) + CoulombCounter_MSB)
    
    def __getCoulombDischargeData(self):
        CoulombCounter_LSB = self.__readReg(0xB4)
        CoulombCounter_B1 = self.__readReg(0xB5)
        CoulombCounter_B2 = self.__readReg(0xB6)
        CoulombCounter_MSB = self.__readReg(0xB7)

        return ((CoulombCounter_LSB << 24) + (CoulombCounter_B1 << 16) + \
            (CoulombCounter_B2 << 8) + CoulombCounter_MSB)
    
    def getCoulombCounterData(self):
        return 65536 * 0.5 * (self.__getCoulombChargeData() -\
             self.__getCoulombDischargeData) / 3600.0 / 25.0
    
    def getVbatVoltage(self):
        Vbat_LSB = self.__readReg(0x78)
        Vbat_MSB = self.__readReg(0x79)

        return ((Vbat_LSB << 4) + Vbat_MSB) * 1.1 #AXP192-DS PG26 1.1mV/div
        
    def getUSBVoltage(self):
        Vin_LSB = self.__readReg(0x56)
        Vin_MSB = self.__readReg(0x57)

        return ((Vin_LSB << 4) + Vin_MSB) * 1.7 #AXP192-DS PG26 1.7mV/div
    
    def getUSBInputCurrent(self):
        Iin_LSB = self.__readReg(0x58)
        Iin_MSB = self.__readReg(0x59)

        return ((Iin_LSB << 4) + Iin_MSB) * 0.625 #AXP192-DS PG26 0.625mA/div
    
    def getConnextVoltage(self):
        Vcnx_LSB = self.__readReg(0x5A)
        Vcnx_MSB = self.__readReg(0x5B)

        return ((Vcnx_LSB << 4) + Vcnx_MSB) * 1.7 #AXP192-DS PG26 1.7mV/div
    
    def getConnextInputCurrent(self):
        IinCnx_LSB = self.__readReg(0x5C)
        IinCnx_MSB = self.__readReg(0x5D)

        return ((IinCnx_LSB << 4) + IinCnx_MSB) * 0.625 #AXP192-DS PG26 0.625mA/div

    def getBatteryChargeCurrent(self):
        Ichg_LSB = self.__readReg(0x7A)
        Ichg_MSB = self.__readReg(0x7B)

        return ((Ichg_LSB << 5) + Ichg_MSB) * 0.5 #AXP192-DS PG27 0.5mA/div

    def getBatteryDischargeCurrent(self):
        Idcg_LSB = self.__readReg(0x7C)
        Idcg_MSB = self.__readReg(0x7D)

        return ((Idcg_LSB << 5) + Idcg_MSB) * 0.5 #AXP192-DS PG27 0.5mA/div

    def getBatteryInstantWatts(self):
        Iinswat_LSB = self.__readReg(0x70)
        Iinswat_B2 = self.__readReg(0x71)
        Iinswat_MSB = self.__readReg(0x72)

        #AXP192-DS PG32 0.5mA*1.1mV/1000/mW
        return ((Iinswat_LSB << 16) + (Iinswat_B2 << 8) + Iinswat_MSB) * 1.1 * 0.5 / 1000 
 
    def getTemperature(self):
        Temp_LSB = self.__readReg(0x5E)
        Temp_MSB = self.__readReg(0x5F)

        #AXP192-DS PG26 0.1degC/div -144.7degC Biased
        return (((Temp_LSB << 4) + Temp_MSB) * 0.1) - 144.7 
    
    def setK210Vcore(self, vol):
        if vol > 1.05 or vol < 0.8:
            raise OutOfRange("Voltage is invaild for K210")
        DCDC2Steps = int((vol - 0.7) * 1000 / 25)
        self.__writeReg(0x23, DCDC2Steps)
    
    def setScreenBrightness(self, brightness):
        if brightness > 15 or brightness < 0:
            raise OutOfRange("Range for brightness is from 0 to 15")
        self.__writeReg(0x91, (int(brightness) & 0x0f) << 4)

    def getKeyStuatus(self): # -1: NoPress, 1: ShortPress, 2:LongPress
        but_stu = self.__readReg(0x46)
        if (but_stu & (0x1 << 1)):
            return 1
        else:
            if (but_stu & (0x1 << 0)):
                return 2
            else:
                return -1
    
    def setEnterSleepMode(self):
        self.__writeReg(0x31, 0x0F)  #Enable Sleep Mode
        self.__writeReg(0x91, 0x00)  #Turn off GPIO0/LDO0
        self.__writeReg(0x12, 0x00)  #Turn off other power source

    def enablePMICSleepMode(self, enable):
        if enable == True:
            self.__writeReg(0x36, 0x27) #Turnoff PEK Overtime Shutdown
            self.__writeReg(0x46, 0xFF) #Clear the interrupts

            self.butChkTimer = Timer(Timer.TIMER2, Timer.CHANNEL0, mode=Timer.MODE_PERIODIC, period=500, callback=__chkPwrKeyWaitForSleep__)
        else:
            self.__writeReg(0x36, 0x6C) #Set to default
            try:
                self.butChkTimer.stop()
                del self.butChkTimer
            except:
                pass
            <|MERGE_RESOLUTION|>--- conflicted
+++ resolved
@@ -58,13 +58,7 @@
     def __readReg(self, regAddr):
         self.i2cDev.writeto(self.axp192Addr, bytes([regAddr]))
         return (self.i2cDev.readfrom(self.axp192Addr, 1))[0]
-    
-<<<<<<< HEAD
-=======
-    def setScreenBrightness(self, brightness):
-        self.__writeReg(0x91, (brightness & 0x0f) << 4)
-    
->>>>>>> 89ad1b32
+
     def enableADCs(self, enable):
         if enable == True:
             self.__writeReg(0x82, 0xFF)
