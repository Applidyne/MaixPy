--- conflicted
+++ resolved
@@ -52,15 +52,11 @@
 #include "spiffs-port.h"
 #include "machine_sdcard.h"
 #include "machine_uart.h"
-<<<<<<< HEAD
 /**********omv**********/
 #include "omv_boardconfig.h"
 #include "framebuffer.h"
 #include "sensor.h"
-
-=======
 #include "omv.h"
->>>>>>> 009b5644
 #define UART_BUF_LENGTH_MAX 269
 #define MPY_HEAP_SIZE  2* 1024 * 1024
 
