--- conflicted
+++ resolved
@@ -32,11 +32,8 @@
 #include "encoding.h"
 #include "sysctl.h"
 #include "plic.h"
-<<<<<<< HEAD
 #include "printf.h"
-=======
 #include "syslog.h"
->>>>>>> 06c7f841
 /*****peripheral****/
 #include "fpioa.h"
 #include "gpio.h"
@@ -59,29 +56,19 @@
 #define MPY_HEAP_SIZE 1 * 1024 * 1024
 extern int mp_hal_stdin_rx_chr(void);
 
-<<<<<<< HEAD
-// static char *stack_top;
-=======
->>>>>>> 06c7f841
 #if MICROPY_ENABLE_GC
 static char heap[MPY_HEAP_SIZE];
 #endif
 
-// #define MP_TASK_PRIORITY        4
-// #define MP_TASK_STACK_SIZE      (16 * 1024)
-// #define MP_TASK_STACK_LEN       (MP_TASK_STACK_SIZE / sizeof(StackType_t))
-
-<<<<<<< HEAD
-// STATIC StackType_t mp_task_stack[MP_TASK_STACK_LEN] __attribute__((aligned (8)));
-// TaskHandle_t mp_main_task_handle;
-
-=======
 #if MICROPY_PY_THREAD 
+#define MP_TASK_PRIORITY        4
+#define MP_TASK_STACK_SIZE      (16 * 1024)
+#define MP_TASK_STACK_LEN       (MP_TASK_STACK_SIZE / sizeof(StackType_t))
 STATIC StaticTask_t mp_task_tcb;
 STATIC StackType_t mp_task_stack[MP_TASK_STACK_LEN] __attribute__((aligned (8)));
 TaskHandle_t mp_main_task_handle;
 #endif
->>>>>>> 06c7f841
+
 #define FORMAT_FS_FORCE 0
 static u8_t spiffs_work_buf[SPIFFS_CFG_LOG_PAGE_SZ(fs)*2];
 static u8_t spiffs_fds[32*4];
@@ -113,11 +100,7 @@
 
 void do_str(const char *src, mp_parse_input_kind_t input_kind);
 
-<<<<<<< HEAD
-const char* Banner = {"\n __  __              _____  __   __  _____   __     __ \n\
-=======
 const char Banner[] = {"\n __  __              _____  __   __  _____   __     __ \n\
->>>>>>> 06c7f841
 |  \\/  |     /\\     |_   _| \\ \\ / / |  __ \\  \\ \\   / /\n\
 | \\  / |    /  \\      | |    \\ V /  | |__) |  \\ \\_/ / \n\
 | |\\/| |   / /\\ \\     | |     > <   |  ___/    \\   /  \n\
@@ -252,10 +235,6 @@
 		}
 	}
 	
-	// mp_obj_t args[2] = {MP_OBJ_FROM_PTR(vfs_spiffs), mp_obj_new_str("/",1) };
-	// mp_map_t kw_args;
-    // mp_map_init_fixed_table(&kw_args, 0, NULL);
-	// mp_vfs_mount(2, args, &kw_args);
 	mp_vfs_mount_t *vfs = m_new_obj(mp_vfs_mount_t);
     if (vfs == NULL) {
         printf("[MaixPy]:can't mount flash\n");
