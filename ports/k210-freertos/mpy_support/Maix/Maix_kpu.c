#include <stdio.h>
#include <stdint.h>
#include <string.h>
#include <stdlib.h>
#include <math.h>

#include "sipeed_yolo2.h"
#include "sipeed_conf.h"

#include "w25qxx.h"
#include "lcd.h"

#include <mp.h>
#include "mpconfigboard.h"

#include "imlib.h"
#include "py_assert.h"
#include "py_helper.h"
<<<<<<< HEAD
#include "extmod/vfs.h"
#include "vfs_wrapper.h"
=======
#include "imlib.h"

>>>>>>> 6fa18f76
///////////////////////////////////////////////////////////////////////////////

#define _D  do{printf("%s --> %d\r\n",__func__,__LINE__);}while(0)

typedef struct py_kpu_net_obj
{
    mp_obj_base_t base;
    
    mp_obj_t        model_data;
    mp_obj_t        model_addr;
    mp_obj_t        model_size;
    mp_obj_t        model_path;
    mp_obj_t        kpu_task;
    mp_obj_t        net_args;
    mp_obj_t        net_deinit;
} __attribute__((aligned(8))) py_kpu_net_obj_t;

static void py_kpu_net_obj_print(const mp_print_t *print, mp_obj_t self_in, mp_print_kind_t kind)
{
    py_kpu_net_obj_t *self = self_in;

    const *path = NULL;
    if(MP_OBJ_IS_STR(self->model_path))
    {
        path = mp_obj_str_get_str(self->model_path);
    }

    uint32_t addr = 0;
    if(MP_OBJ_IS_INT(self->model_addr))
    {
        addr = mp_obj_get_int(self->model_addr);
    }
    mp_printf(print,
              "{\"model_data\":%x, \"model_addr\":%x, \"model_size\":%x, \"model_path\": \"%s\"}",
                mp_obj_new_int(MP_OBJ_TO_PTR(((py_kpu_net_obj_t *)self_in)->model_data)),
                addr,
                mp_obj_get_int(self->model_size),
                path
                );
}

mp_obj_t py_kpu_net_model_data(mp_obj_t self_in) { return mp_obj_new_int(MP_OBJ_TO_PTR(((py_kpu_net_obj_t *)self_in)->model_data)); }
mp_obj_t py_kpu_net_model_addr(mp_obj_t self_in) { return ((py_kpu_net_obj_t *)self_in)->model_addr; }
mp_obj_t py_kpu_net_model_size(mp_obj_t self_in) { return ((py_kpu_net_obj_t *)self_in)->model_size; }
mp_obj_t py_kpu_net_model_path(mp_obj_t self_in) { return ((py_kpu_net_obj_t *)self_in)->model_path; }
mp_obj_t py_kpu_net_arg(mp_obj_t self_in)        { return ((py_kpu_net_obj_t *)self_in)->net_args; }

static MP_DEFINE_CONST_FUN_OBJ_1(py_kpu_net_model_data_obj,     py_kpu_net_model_data);
static MP_DEFINE_CONST_FUN_OBJ_1(py_kpu_net_model_addr_obj,     py_kpu_net_model_addr);
static MP_DEFINE_CONST_FUN_OBJ_1(py_kpu_net_model_size_obj,     py_kpu_net_model_size);
static MP_DEFINE_CONST_FUN_OBJ_1(py_kpu_net_model_path_obj,     py_kpu_net_model_path);
static MP_DEFINE_CONST_FUN_OBJ_1(py_kpu_net_arg_obj,            py_kpu_net_arg);

static const mp_rom_map_elem_t py_kpu_net_dict_table[] = {
    { MP_ROM_QSTR(MP_QSTR_model_data),      MP_ROM_PTR(&py_kpu_net_model_data_obj) },
    { MP_ROM_QSTR(MP_QSTR_model_addr),      MP_ROM_PTR(&py_kpu_net_model_addr_obj) },
    { MP_ROM_QSTR(MP_QSTR_model_size),      MP_ROM_PTR(&py_kpu_net_model_size_obj) },
    { MP_ROM_QSTR(MP_QSTR_model_path),      MP_ROM_PTR(&py_kpu_net_model_path_obj) },
    { MP_ROM_QSTR(MP_QSTR_net_arg),         MP_ROM_PTR(&py_kpu_net_arg_obj) }
};

<<<<<<< HEAD
static MP_DEFINE_CONST_DICT(py_kpu_net_dict, py_kpu_net_dict_table);

static const mp_obj_type_t py_kpu_net_obj_type = {
    { &mp_type_type },
    .name  = MP_QSTR_kpu_net,
    .print = py_kpu_net_obj_print,
    .locals_dict = (mp_obj_t) &py_kpu_net_dict
=======
static const mp_obj_type_t py_kpu_net_obj_type = {
    { &mp_type_type },
    .name  = MP_QSTR_kpu_net,
    //.print = py_kpu_region_print,
    // .locals_dict = (mp_obj_t) &py_kpu_region_locals_dict
>>>>>>> 6fa18f76
};

STATIC mp_obj_t py_kpu_class_load(uint n_args, const mp_obj_t *pos_args, mp_map_t *kw_args)
{
    int err = 0;
    py_kpu_net_obj_t  *o = m_new_obj(py_kpu_net_obj_t);

    uint8_t *model_data = NULL;
    uint32_t model_size = 0;

    kpu_task_t *kpu_task = (kpu_task_t*)malloc(sizeof(kpu_task_t));
    if(kpu_task == NULL)
    {
        err = -1;
        goto error;
    }

    if(mp_obj_get_type(pos_args[0]) == &mp_type_int)
    {
        mp_int_t model_addr = mp_obj_get_int(pos_args[0]);

        if(model_addr < 0)
        {
            if(kpu_task)
                free(kpu_task);
            m_del(py_kpu_net_obj_t, o,sizeof(py_kpu_net_obj_t));
            mp_raise_ValueError("[MAIXPY]kpu: model_addr must > 0 ");
            return mp_const_false;
        }

        o->model_addr = mp_obj_new_int(model_addr);
        o->model_path = mp_const_none;

        uint8_t model_header[sizeof(kpu_model_header_t) + 1];

        w25qxx_status_t status = w25qxx_read_data_dma(model_addr, model_header, sizeof(kpu_model_header_t), W25QXX_QUAD_FAST);
        if(status != W25QXX_OK)
        {
            err = -2;//read error
            goto error;
        }

        model_size = kpu_model_get_size(model_header);

        if(model_size == -1)
        {
            err = -2;//read error
            goto error;
        }

        model_data = (uint8_t *)malloc(model_size * sizeof(uint8_t));
        if(model_data == NULL)
        {
            err = -1;//malloc error
            goto error;
        }

        status = w25qxx_read_data_dma(model_addr, model_data, model_size, W25QXX_QUAD_FAST);
        if(status != W25QXX_OK)
<<<<<<< HEAD
        {
            err = -2;//read error
            goto error;
        }
    }
    else if(mp_obj_get_type(pos_args[0]) == &mp_type_str)
    {
        const char *path = mp_obj_str_get_str(pos_args[0]);

        o->model_path = mp_obj_new_str(path,strlen(path));
        o->model_addr = mp_const_none;
=======
            goto read_err;
printf("addr=0x%x,size=0x%x\r\n", addr,size);
        int ret = kpu_model_load_from_buffer(MP_OBJ_TO_PTR(o->kpu_task), MP_OBJ_TO_PTR(o->model_data), NULL);
        if(ret != 0)
            goto load_err;
>>>>>>> 6fa18f76

        int ferr;
        mp_obj_t file;
        uint16_t tmp;
        uint8_t model_header[sizeof(kpu_model_header_t) + 1];

        file = vfs_internal_open(path,"rb", &ferr);
        if(file == MP_OBJ_NULL || ferr != 0)
            mp_raise_OSError(ferr);

        vfs_internal_read(file, model_header, sizeof(kpu_model_header_t), &ferr);
        if( ferr != 0)
            mp_raise_OSError(ferr);

        model_size = kpu_model_get_size(model_header);

        if(model_size == -1)
        {
            err = -2;//read error
            vfs_internal_close(file, &ferr);
            goto error;
        }

        model_data = (uint8_t *)malloc(model_size * sizeof(uint8_t));
        if(model_data == NULL)
        {
            err = -1;//malloc error
            goto error;
        }

        vfs_internal_seek(file, 0, VFS_SEEK_SET, &ferr);
        if(ferr != 0)
            mp_raise_OSError(ferr);

        vfs_internal_read(file, model_data, model_size, &ferr);
        if( ferr != 0)
            mp_raise_OSError(ferr);

        vfs_internal_close(file, &ferr);
        if( ferr != 0)
            mp_raise_OSError(ferr);
    }
    else
    {
        m_del(py_kpu_net_obj_t, o,sizeof(py_kpu_net_obj_t));
        mp_raise_TypeError("[MAIXPY]kpu: only accept int and string");
        return mp_const_false;
    }

    int ret = kpu_model_load_from_buffer(kpu_task, model_data, NULL);
    if(ret != 0)
    {
        err = -3; //load error
        goto error;
    }

    o->base.type = &py_kpu_net_obj_type;
    o->net_args = mp_const_none;
    o->net_deinit = mp_const_none;

    o->kpu_task = MP_OBJ_FROM_PTR(kpu_task);
    o->model_data = MP_OBJ_FROM_PTR(model_data);
    o->model_size = mp_obj_new_int(model_size);

    return MP_OBJ_FROM_PTR(o);

error:
    if(kpu_task)
        free(kpu_task);

    if(model_data)
        free(model_data);

    m_del(py_kpu_net_obj_t, o,sizeof(py_kpu_net_obj_t));

    char msg[50];
    sprintf(msg,"[MAIXPY]kpu: load error %d", err);
    mp_raise_ValueError(msg);
    return mp_const_false;
}

STATIC MP_DEFINE_CONST_FUN_OBJ_KW(py_kpu_class_load_obj, 1, py_kpu_class_load);

///////////////////////////////////////////////////////////////////////////////

typedef struct py_kpu_class_yolo_args_obj {
    mp_obj_base_t base;

    mp_obj_t threshold, nms_value, anchor_number, anchor, rl_args;
} __attribute__((aligned(8))) py_kpu_class_yolo_args_obj_t;

typedef struct py_kpu_class_region_layer_arg
{
    float threshold;
    float nms_value;
    int anchor_number;
    float *anchor;
}__attribute__((aligned(8))) py_kpu_class_yolo_region_layer_arg_t;

static void py_kpu_class_yolo2_print(const mp_print_t *print, mp_obj_t self_in, mp_print_kind_t kind)
{
<<<<<<< HEAD
    py_kpu_class_yolo_args_obj_t *yolo_args = self_in;
=======
    // py_kpu_rl_obj_t *self = self_in;

    // char msg[300];

    // uint8_t num = mp_obj_get_int(self->anchor_number);

    // if(num>0)
    // {
    //     sprintf(msg,"%f",rl_arg.anchor[0]);
    //     for(uint16_t i = 1; i < num * 2; i++)
    //         sprintf(msg,"%s, %f",msg, rl_arg.anchor[i]);
    // }

    // mp_printf(print,
    //           "{\"threshold\":%f, \"nms_value\":%f, \"anchor_number\":%d, \"anchor\":(%s)}",
    //             rl_arg.threshold,
    //             rl_arg.nms_value,
    //             rl_arg.anchor_number,
    //             msg);
}

mp_obj_t py_kpu_calss_yolo2_anchor(mp_obj_t self_in)
{
    /*if(mp_obj_get_type(self_in) == &py_kpu_class_yolo_args_obj_type)
    {
        py_kpu_class_yolo_region_layer_arg_t *rl_arg = MP_OBJ_TO_PTR(self_in);
        mp_obj_t *tuple, *ret;
>>>>>>> 6fa18f76

    py_kpu_class_yolo_region_layer_arg_t *rl_arg = yolo_args->rl_args;

    char msg[300];

    uint8_t num = mp_obj_get_int(rl_arg->anchor_number);

    if(num>0)
    {
<<<<<<< HEAD
        sprintf(msg,"%f",rl_arg->anchor[0]);
        for(uint16_t i = 1; i < num * 2; i++)
            sprintf(msg,"%s, %f",msg, rl_arg->anchor[i]);
    }

    mp_printf(print,
              "{\"threshold\":%f, \"nms_value\":%f, \"anchor_number\":%d, \"anchor\":(%s)}",
                rl_arg->threshold,
                rl_arg->nms_value,
                rl_arg->anchor_number,
                msg);
=======
        mp_raise_TypeError("[MAIXPY]kpu: object type error");
        return mp_const_false;
    }*/
	return mp_const_false;
>>>>>>> 6fa18f76
}

mp_obj_t py_kpu_calss_yolo2_anchor(mp_obj_t self_in);

mp_obj_t py_kpu_calss_yolo2_threshold(mp_obj_t self_in) { return ((py_kpu_class_yolo_args_obj_t *)self_in)->threshold; }
mp_obj_t py_kpu_calss_yolo2_nms_value(mp_obj_t self_in) { return ((py_kpu_class_yolo_args_obj_t *)self_in)->nms_value; }
mp_obj_t py_kpu_calss_yolo2_anchor_number(mp_obj_t self_in) { return ((py_kpu_class_yolo_args_obj_t *)self_in)->anchor_number; }

static MP_DEFINE_CONST_FUN_OBJ_1(py_kpu_calss_yolo2_anchor_obj,          py_kpu_calss_yolo2_anchor);
static MP_DEFINE_CONST_FUN_OBJ_1(py_kpu_calss_yolo2_threshold_obj,       py_kpu_calss_yolo2_threshold);
static MP_DEFINE_CONST_FUN_OBJ_1(py_kpu_calss_yolo2_nms_value_obj,       py_kpu_calss_yolo2_nms_value);
static MP_DEFINE_CONST_FUN_OBJ_1(py_kpu_calss_yolo2_anchor_number_obj,   py_kpu_calss_yolo2_anchor_number);

static const mp_rom_map_elem_t py_kpu_class_yolo2_dict_table[] = {
    { MP_ROM_QSTR(MP_QSTR_anchor),              MP_ROM_PTR(&py_kpu_calss_yolo2_anchor_obj) },
    { MP_ROM_QSTR(MP_QSTR_threshold),           MP_ROM_PTR(&py_kpu_calss_yolo2_threshold_obj) },
    { MP_ROM_QSTR(MP_QSTR_nms_value),           MP_ROM_PTR(&py_kpu_calss_yolo2_nms_value_obj) },
    { MP_ROM_QSTR(MP_QSTR_anchor_number),       MP_ROM_PTR(&py_kpu_calss_yolo2_anchor_number_obj) }
};

static MP_DEFINE_CONST_DICT(py_kpu_class_yolo2_dict, py_kpu_class_yolo2_dict_table);

static const mp_obj_type_t py_kpu_class_yolo_args_obj_type = {
    { &mp_type_type },
    .name  = MP_QSTR_kpu_yolo2,
    .print = py_kpu_class_yolo2_print,
    // .subscr = py_kpu_calss_yolo2_subscr,
    .locals_dict = (mp_obj_t) &py_kpu_class_yolo2_dict
};

mp_obj_t py_kpu_calss_yolo2_anchor(mp_obj_t self_in)
{
    if(mp_obj_get_type(self_in) == &py_kpu_class_yolo_args_obj_type)
    {
        py_kpu_class_yolo_args_obj_t *yolo_args = MP_OBJ_TO_PTR(self_in);

        py_kpu_class_yolo_region_layer_arg_t *rl_arg = yolo_args->rl_args;

        mp_obj_t *tuple, *tmp;

        tmp = (mp_obj_t *)malloc(rl_arg->anchor_number * 2 * sizeof(mp_obj_t));

        for (uint8_t index = 0; index < rl_arg->anchor_number * 2; index++)
            tmp[index] = mp_obj_new_float(rl_arg->anchor[index]);

        tuple = mp_obj_new_tuple(rl_arg->anchor_number * 2, tmp);

        free(tmp);
        return tuple;
    }
    else
    {
        mp_raise_TypeError("[MAIXPY]kpu: object type error");
        return mp_const_false;
    }
}

mp_obj_t py_kpu_calss_yolo2_deinit(mp_obj_t self_in)
{
    if(mp_obj_get_type(self_in) == &py_kpu_class_yolo_args_obj_type)
    {
        py_kpu_class_yolo_args_obj_t *yolo_args = MP_OBJ_TO_PTR(self_in);

        py_kpu_class_yolo_region_layer_arg_t *rl_arg = yolo_args->rl_args;

        if(rl_arg->anchor)
            free(rl_arg->anchor);

        if(rl_arg)
            free(rl_arg);
        return mp_const_true;
    }
    else
    {
        mp_raise_TypeError("[MAIXPY]kpu: object type error");
        return mp_const_false;
    }
}

STATIC mp_obj_t py_kpu_class_init_yolo2(uint n_args, const mp_obj_t *pos_args, mp_map_t *kw_args)
{
    enum { ARG_kpu_net, ARG_threshold, ARG_nms_value, ARG_anchor_number, ARG_anchor};
    static const mp_arg_t allowed_args[] = {
        { MP_QSTR_kpu_net,              MP_ARG_OBJ, {.u_obj = mp_const_none} },
        { MP_QSTR_threshold,            MP_ARG_OBJ, {.u_obj = mp_const_none} },
        { MP_QSTR_nms_value,            MP_ARG_OBJ, {.u_obj = mp_const_none} },
        { MP_QSTR_anchor_number,        MP_ARG_INT, {.u_int = 0x0}           },
        { MP_QSTR_anchor,               MP_ARG_OBJ, {.u_obj = mp_const_none} },
    };
    mp_arg_val_t args[MP_ARRAY_SIZE(allowed_args)];
    mp_arg_parse_all(n_args, pos_args, kw_args, MP_ARRAY_SIZE(allowed_args), allowed_args, args);

    if(mp_obj_get_type(args[ARG_kpu_net].u_obj) == &py_kpu_net_obj_type)
    {
        float threshold, nms_value, *anchor = NULL;
        int anchor_number;

        threshold = mp_obj_get_float(args[ARG_threshold].u_obj);
        if(!(threshold >= 0.0 && threshold <= 1.0))
        {
            mp_raise_ValueError("[MAIXPY]kpu: threshold only support 0 to 1");
            return mp_const_false;
        }

        nms_value = mp_obj_get_float(args[ARG_nms_value].u_obj);
        if(!(nms_value >= 0.0 && nms_value <= 1.0))
        {
            mp_raise_ValueError("[MAIXPY]kpu: nms_value only support 0 to 1");
            return mp_const_false;
        }

        anchor_number = args[ARG_anchor_number].u_int;

        if(anchor_number > 0)
        {
            //need free
            anchor = (float*)malloc(anchor_number * 2 * sizeof(float));

            mp_obj_t *items;
            mp_obj_get_array_fixed_n(args[ARG_anchor].u_obj, args[ARG_anchor_number].u_int*2, &items);
        
            for(uint8_t index; index < args[ARG_anchor_number].u_int * 2; index++)
                anchor[index] = mp_obj_get_float(items[index]);
        }
        else
        {
            mp_raise_ValueError("[MAIXPY]kpu: anchor_number should > 0");
            return mp_const_false;
        }

        py_kpu_class_yolo_args_obj_t *yolo_args = m_new_obj(py_kpu_class_yolo_args_obj_t);

        yolo_args->base.type = &py_kpu_class_yolo_args_obj_type;

        yolo_args->threshold = mp_obj_new_float(threshold);
        yolo_args->nms_value = mp_obj_new_float(nms_value);
        yolo_args->anchor_number = mp_obj_new_int(anchor_number);

        mp_obj_t *tuple, *tmp;

        tmp = (mp_obj_t *)malloc(anchor_number * 2 * sizeof(mp_obj_t));

        for (uint8_t index = 0; index < anchor_number * 2; index++)
            tmp[index] = mp_obj_new_float(anchor[index]);

        tuple = mp_obj_new_tuple(anchor_number * 2, tmp);

        free(tmp);

        yolo_args->anchor = tuple;

        //need free
        py_kpu_class_yolo_region_layer_arg_t *rl_arg = malloc(sizeof(py_kpu_class_yolo_region_layer_arg_t));

        rl_arg->threshold = threshold;
        rl_arg->nms_value = nms_value;
        rl_arg->anchor_number = anchor_number;
        rl_arg->anchor = anchor;

        yolo_args->rl_args = MP_OBJ_FROM_PTR(rl_arg);

        py_kpu_net_obj_t *kpu_net = MP_OBJ_TO_PTR(args[ARG_kpu_net].u_obj);

        kpu_net->net_args = MP_OBJ_FROM_PTR(yolo_args);

        kpu_net->net_deinit = MP_OBJ_FROM_PTR(py_kpu_calss_yolo2_deinit);

        return mp_const_true;
    }
    else
    {
        mp_raise_TypeError("[MAIXPY]kpu: kpu_net type error");
        return mp_const_false;
    }
}

STATIC MP_DEFINE_CONST_FUN_OBJ_KW(py_kpu_class_init_yolo2_obj, 5, py_kpu_class_init_yolo2);

///////////////////////////////////////////////////////////////////////////////

typedef struct py_kpu_class_yolo2_find_obj {
    mp_obj_base_t base;

    mp_obj_t x, y, w, h, classid, index, value, objnum;
} __attribute__((aligned(8))) py_kpu_class_yolo2_find_obj_t;

typedef struct py_kpu_class_list_link_data {
    rectangle_t rect;
    int classid;
    float value;
    int index;
    int objnum;
} __attribute__((aligned(8))) py_kpu_class_yolo2__list_link_data_t;

static void py_kpu_class_yolo2_find_print(const mp_print_t *print, mp_obj_t self_in, mp_print_kind_t kind)
{
    py_kpu_class_yolo2_find_obj_t *self = self_in;
    mp_printf(print,
              "{\"x\":%d, \"y\":%d, \"w\":%d, \"h\":%d, \"value\":%f, \"classid\":%d, \"index\":%d, \"objnum\":%d}",
              mp_obj_get_int(self->x),
              mp_obj_get_int(self->y),
              mp_obj_get_int(self->w),
              mp_obj_get_int(self->h),
              (double)mp_obj_get_float(self->value),
              mp_obj_get_int(self->classid),
              mp_obj_get_int(self->index),
              mp_obj_get_int(self->objnum));
}

mp_obj_t py_kpu_class_yolo2_find_rect(mp_obj_t self_in)
{
    return mp_obj_new_tuple(4, (mp_obj_t[]){((py_kpu_class_yolo2_find_obj_t *)self_in)->x,
                                            ((py_kpu_class_yolo2_find_obj_t *)self_in)->y,
                                            ((py_kpu_class_yolo2_find_obj_t *)self_in)->w,
                                            ((py_kpu_class_yolo2_find_obj_t *)self_in)->h});
}

mp_obj_t py_kpu_class_yolo2_find_x(mp_obj_t self_in) { return ((py_kpu_class_yolo2_find_obj_t *)self_in)->x; }
mp_obj_t py_kpu_class_yolo2_find_y(mp_obj_t self_in) { return ((py_kpu_class_yolo2_find_obj_t *)self_in)->y; }
mp_obj_t py_kpu_class_yolo2_find_w(mp_obj_t self_in) { return ((py_kpu_class_yolo2_find_obj_t *)self_in)->w; }
mp_obj_t py_kpu_class_yolo2_find_h(mp_obj_t self_in) { return ((py_kpu_class_yolo2_find_obj_t *)self_in)->h; }
mp_obj_t py_kpu_class_yolo2_find_classid(mp_obj_t self_in) { return ((py_kpu_class_yolo2_find_obj_t *)self_in)->classid; }
mp_obj_t py_kpu_class_yolo2_find_index(mp_obj_t self_in) { return ((py_kpu_class_yolo2_find_obj_t *)self_in)->index; }
mp_obj_t py_kpu_class_yolo2_find_value(mp_obj_t self_in) { return ((py_kpu_class_yolo2_find_obj_t *)self_in)->value; }
mp_obj_t py_kpu_class_yolo2_find_objnum(mp_obj_t self_in) { return ((py_kpu_class_yolo2_find_obj_t *)self_in)->objnum; }

static MP_DEFINE_CONST_FUN_OBJ_1(py_kpu_class_yolo2_find_rect_obj, py_kpu_class_yolo2_find_rect);
static MP_DEFINE_CONST_FUN_OBJ_1(py_kpu_class_yolo2_find_x_obj, py_kpu_class_yolo2_find_x);
static MP_DEFINE_CONST_FUN_OBJ_1(py_kpu_class_yolo2_find_y_obj, py_kpu_class_yolo2_find_y);
static MP_DEFINE_CONST_FUN_OBJ_1(py_kpu_class_yolo2_find_w_obj, py_kpu_class_yolo2_find_w);
static MP_DEFINE_CONST_FUN_OBJ_1(py_kpu_class_yolo2_find_h_obj, py_kpu_class_yolo2_find_h);
static MP_DEFINE_CONST_FUN_OBJ_1(py_kpu_class_yolo2_find_classid_obj, py_kpu_class_yolo2_find_classid);
static MP_DEFINE_CONST_FUN_OBJ_1(py_kpu_class_yolo2_find_index_obj, py_kpu_class_yolo2_find_index);
static MP_DEFINE_CONST_FUN_OBJ_1(py_kpu_class_yolo2_find_value_obj, py_kpu_class_yolo2_find_value);
static MP_DEFINE_CONST_FUN_OBJ_1(py_kpu_class_yolo2_find_objnum_obj, py_kpu_class_yolo2_find_objnum);

static const mp_rom_map_elem_t py_kpu_class_yolo2_find_type_locals_dict_table[] = {
    { MP_ROM_QSTR(MP_QSTR_rect),        MP_ROM_PTR(&py_kpu_class_yolo2_find_rect_obj) },
    { MP_ROM_QSTR(MP_QSTR_x),          MP_ROM_PTR(&py_kpu_class_yolo2_find_x_obj) },
    { MP_ROM_QSTR(MP_QSTR_y),          MP_ROM_PTR(&py_kpu_class_yolo2_find_y_obj) },
    { MP_ROM_QSTR(MP_QSTR_w),          MP_ROM_PTR(&py_kpu_class_yolo2_find_w_obj) },
    { MP_ROM_QSTR(MP_QSTR_h),          MP_ROM_PTR(&py_kpu_class_yolo2_find_h_obj) },
    { MP_ROM_QSTR(MP_QSTR_classid),     MP_ROM_PTR(&py_kpu_class_yolo2_find_classid_obj) },
    { MP_ROM_QSTR(MP_QSTR_index),       MP_ROM_PTR(&py_kpu_class_yolo2_find_index_obj) },
    { MP_ROM_QSTR(MP_QSTR_value),       MP_ROM_PTR(&py_kpu_class_yolo2_find_value_obj) },
    { MP_ROM_QSTR(MP_QSTR_objnum),      MP_ROM_PTR(&py_kpu_class_yolo2_find_objnum_obj) }
};

static MP_DEFINE_CONST_DICT(py_kpu_class_yolo2_find_type_locals_dict, py_kpu_class_yolo2_find_type_locals_dict_table);

static const mp_obj_type_t py_kpu_class_yolo2_find_type = {
    { &mp_type_type },
    .name  = MP_QSTR_kpu_yolo2_find,
    .print = py_kpu_class_yolo2_find_print,
    // .subscr = py_kpu_class_subscr,
    .locals_dict = (mp_obj_t) &py_kpu_class_yolo2_find_type_locals_dict
};

volatile static uint8_t g_ai_done_flag = 0;

static void ai_done(void *ctx)
{
    g_ai_done_flag = 1;
}

STATIC mp_obj_t py_kpu_class_run_yolo2(uint n_args, const mp_obj_t *pos_args, mp_map_t *kw_args)
{
    if(mp_obj_get_type(pos_args[0]) == &py_kpu_net_obj_type)
    {
        image_t *arg_img = py_image_cobj(pos_args[1]);
        PY_ASSERT_TRUE_MSG(IM_IS_MUTABLE(arg_img), "Image format is not supported.");

        if (arg_img->pix_ai == NULL)
        {
            mp_raise_ValueError("[MAIXPY]kpu: pix_ai or pixels is NULL!\n");
            return mp_const_false;
        }
        if(arg_img->w != 320 || arg_img->h != 240)
        {
            mp_raise_ValueError("[MAIXPY]kpu: img width or height error");
            return mp_const_false;
        }
        py_kpu_net_obj_t *kpu_net = MP_OBJ_TO_PTR(pos_args[0]);

        kpu_task_t *kpu_task = MP_OBJ_TO_PTR(kpu_net->kpu_task);
        
        g_ai_done_flag = 0;

        kpu_task->src = arg_img->pix_ai;
        kpu_task->dma_ch = K210_DMA_CH_KPU;
        kpu_task->callback = ai_done;
        kpu_single_task_init(kpu_task);

        py_kpu_class_yolo_args_obj_t *net_args = MP_OBJ_TO_PTR(kpu_net->net_args);
        py_kpu_class_yolo_region_layer_arg_t *rl_arg = net_args->rl_args;

        region_layer_t kpu_detect_rl;

        kpu_detect_rl.anchor_number = rl_arg->anchor_number;
        kpu_detect_rl.anchor = rl_arg->anchor;
        kpu_detect_rl.threshold = rl_arg->threshold;
        kpu_detect_rl.nms_value = rl_arg->nms_value;
        region_layer_init(&kpu_detect_rl, kpu_task);

        static obj_info_t mpy_kpu_detect_info;

        /* starat to calculate */
        kpu_start(kpu_task);
        while (!g_ai_done_flag)
            ;
        g_ai_done_flag = 0;
        /* start region layer */
        region_layer_run(&kpu_detect_rl, &mpy_kpu_detect_info);

        uint8_t obj_num = 0;
        obj_num = mpy_kpu_detect_info.obj_number;

        if (obj_num > 0)
        {
            list_t out;
            list_init(&out, sizeof(py_kpu_class_yolo2__list_link_data_t));

            for (uint8_t index = 0; index < obj_num; index++)
            {
                py_kpu_class_yolo2__list_link_data_t lnk_data;
                lnk_data.rect.x = mpy_kpu_detect_info.obj[index].x1;
                lnk_data.rect.y = mpy_kpu_detect_info.obj[index].y1;
                lnk_data.rect.w = mpy_kpu_detect_info.obj[index].x2 - mpy_kpu_detect_info.obj[index].x1;
                lnk_data.rect.h = mpy_kpu_detect_info.obj[index].y2 - mpy_kpu_detect_info.obj[index].y1;
                lnk_data.classid = mpy_kpu_detect_info.obj[index].classid;
                lnk_data.value = mpy_kpu_detect_info.obj[index].prob;

                lnk_data.index = index;
                lnk_data.objnum = obj_num;
                list_push_back(&out, &lnk_data);
            }

            mp_obj_list_t *objects_list = mp_obj_new_list(list_size(&out), NULL);

            for (size_t i = 0; list_size(&out); i++)
            {
                py_kpu_class_yolo2__list_link_data_t lnk_data;
                list_pop_front(&out, &lnk_data);

                py_kpu_class_yolo2_find_obj_t *o = m_new_obj(py_kpu_class_yolo2_find_obj_t);

                o->base.type = &py_kpu_class_yolo2_find_type;

                o->x = mp_obj_new_int(lnk_data.rect.x);
                o->y = mp_obj_new_int(lnk_data.rect.y);
                o->w = mp_obj_new_int(lnk_data.rect.w);
                o->h = mp_obj_new_int(lnk_data.rect.h);
                o->classid = mp_obj_new_int(lnk_data.classid);
                o->index = mp_obj_new_int(lnk_data.index);
                o->value = mp_obj_new_float(lnk_data.value);
                o->objnum = mp_obj_new_int(lnk_data.objnum);

                objects_list->items[i] = o;
            }
            kpu_single_task_deinit(kpu_task);
            region_layer_deinit(&kpu_detect_rl);

            return objects_list;
        }
        else
        {
            kpu_single_task_deinit(kpu_task);
            region_layer_deinit(&kpu_detect_rl);

            return mp_const_none;
        }
    }
    else
    {
        mp_raise_TypeError("[MAIXPY]kpu: kpu_net type error");
        return mp_const_false;
    }
}

STATIC MP_DEFINE_CONST_FUN_OBJ_KW(py_kpu_class_run_yolo2_obj, 2, py_kpu_class_run_yolo2);

///////////////////////////////////////////////////////////////////////////////

typedef void (*call_net_arg_deinit)(mp_obj_t o);

void call_deinit(call_net_arg_deinit call_back, mp_obj_t o)
{
    call_back(o);
}

STATIC mp_obj_t py_kpu_deinit(uint n_args, const mp_obj_t *pos_args, mp_map_t *kw_args)
{
    if(mp_obj_get_type(pos_args[0]) == &py_kpu_net_obj_type)
    {
        py_kpu_net_obj_t *kpu_net = MP_OBJ_TO_PTR(pos_args[0]);

        if(MP_OBJ_TO_PTR(kpu_net->model_data))
            free(MP_OBJ_TO_PTR(kpu_net->model_data));

        if(MP_OBJ_TO_PTR(kpu_net->kpu_task))
            free(MP_OBJ_TO_PTR(kpu_net->kpu_task));

        if(MP_OBJ_TO_PTR(kpu_net->net_deinit))
        {
            call_deinit(MP_OBJ_TO_PTR(kpu_net->net_deinit),kpu_net->net_args);
        }
        return mp_const_true;
    }
    else
    {
        mp_raise_TypeError("[MAIXPY]kpu: kpu_net type error");
        return mp_const_false;
    }

}

STATIC MP_DEFINE_CONST_FUN_OBJ_KW(py_kpu_deinit_obj, 1, py_kpu_deinit);
///////////////////////////////////////////////////////////////////////////////
/*forward
	单纯的网络前向运算
	输入参数：
		net结构体的obj（必须）
		是否使用softmax（可选）
		stride（可选，默认1）
		计算到第几层（可选）：默认为计算完，可选计算到第n层
			计算到第n层，即修改第n层的send_data_out为1，使能dma输出，方法为：
			修改原自动生成的kpu_task_init，设置layers_length为n
		
	输出为 
		特征图obj
			即n个通道的m*n的图片，0~255灰度，可以使用color map映射为伪彩色
			m*n即为最后一个layer的输出尺寸
			last_layer->image_size.data.o_row_wid，o_col_high
			新建一个类型，直接存储特征图数组，
			对外提供转化某通道特征图到Image对象的方法，
			并且提供deinit方向释放特征图空间。
*/



typedef struct fmap
{
	uint8_t* data;
	uint16_t index;
	uint16_t w;
	uint16_t h;
	uint16_t ch;
} __attribute__((aligned(8)))fmap_t;

typedef struct py_kpu_fmap_obj
{
    mp_obj_base_t base;
    fmap_t fmap;
} __attribute__((aligned(8))) py_kpu_fmap_obj_t;


static void py_kpu_fmap_print(const mp_print_t *print, mp_obj_t self_in, mp_print_kind_t kind)
{
	py_kpu_fmap_obj_t *fmap_obj = MP_OBJ_TO_PTR(self_in);
	fmap_t* fmap = &(fmap_obj->fmap);
	printf("fmap: data=0x%x, index=%d, w=%d, h=%d, ch=%d\r\n",\
			fmap->data, fmap->index, fmap->w, fmap->h, fmap->ch);
	return;
}

static const mp_obj_type_t py_kpu_fmap_obj_type = {
    { &mp_type_type },
    .name  = MP_QSTR_kpu_fmap,
    .print = py_kpu_fmap_print,
    // .locals_dict = (mp_obj_t) &py_kpu_region_locals_dict
};



STATIC mp_obj_t py_kpu_forward(uint n_args, const mp_obj_t *pos_args, mp_map_t *kw_args)
{
	enum { ARG_kpu_net, ARG_img, ARG_len};
    static const mp_arg_t allowed_args[] = {
        { MP_QSTR_kpu_net,              MP_ARG_OBJ, {.u_obj = mp_const_none} },
		{ MP_QSTR_img,              	MP_ARG_OBJ, {.u_obj = mp_const_none} },
        { MP_QSTR_len, 			       	MP_ARG_INT, {.u_int = 0x0} },
    };
    mp_arg_val_t args[MP_ARRAY_SIZE(allowed_args)];
    mp_arg_parse_all(n_args, pos_args, kw_args, MP_ARRAY_SIZE(allowed_args), allowed_args, args);

    if(mp_obj_get_type(args[ARG_kpu_net].u_obj) == &py_kpu_net_obj_type)
    {
		py_kpu_net_obj_t *kpu_net = MP_OBJ_TO_PTR(args[ARG_kpu_net].u_obj);
		image_t *arg_img = py_image_cobj(args[ARG_img].u_obj);
		kpu_task_t *kpu_task = MP_OBJ_TO_PTR(kpu_net->kpu_task);  
		int layers_length = args[ARG_len].u_int;	//计算的层数
		
        g_ai_done_flag = 0;
        kpu_task->src = arg_img->pix_ai;
        kpu_task->dma_ch = 5;
        kpu_task->callback = ai_done;
		if(layers_length > 0)
		{	//设置计算的层数，注意在kpu_single_task_init中会自动使能第len层的dma输出
			kpu_task->layers_length = layers_length;
		}
		kpu_layer_argument_t *last_layer = &kpu_task->layers[kpu_task->layers_length - 1];
        kpu_single_task_init(kpu_task);
        /* starat to calculate */
        kpu_start(kpu_task);
        while (!g_ai_done_flag)
            ;
        g_ai_done_flag = 0;

        py_kpu_fmap_obj_t  *o = m_new_obj(py_kpu_fmap_obj_t);
		o->base.type = &py_kpu_fmap_obj_type;
		fmap_t* fmap = &(o->fmap);
		fmap->data = kpu_task->dst;
		fmap->index = kpu_task->layers_length;
		fmap->w = last_layer->image_size.data.o_row_wid + 1;;
		fmap->h = last_layer->image_size.data.o_col_high + 1;
		fmap->ch = last_layer->image_channel_num.data.o_ch_num + 1;
		return MP_OBJ_FROM_PTR(o);
		//kpu_single_task_deinit	//最后需要释放
	}

    return mp_const_none;
}

STATIC MP_DEFINE_CONST_FUN_OBJ_KW(py_kpu_forward_obj, 1, py_kpu_forward);

//生成第ch通道的特征图Image_t格式
/*typedef struct image {
    int w;
    int h;
    int bpp;
    union {
        uint8_t *pixels;
        uint8_t *data;
    };
	uint8_t *pix_ai;	//for MAIX AI speed up
} __attribute__((aligned(8)))image_t; 
*/

STATIC mp_obj_t py_kpu_fmap(mp_obj_t fmap_obj, mp_obj_t ch_obj)
{
	int ch = mp_obj_get_int(ch_obj);
	fmap_t* fmap = &(((py_kpu_fmap_obj_t*)fmap_obj)->fmap);
	if(ch<0 || ch>= (fmap->ch)) 
	{
		printf("channel out of range! input 0~%d\r\n", fmap->ch);
		return mp_const_none;
	}
	
	mp_obj_t image = py_image(fmap->w, fmap->h, IMAGE_BPP_GRAYSCALE, fmap->data + ((fmap->w)*(fmap->h))*ch);
	return image;
}
STATIC MP_DEFINE_CONST_FUN_OBJ_2(py_kpu_fmap_obj, py_kpu_fmap);

STATIC mp_obj_t py_kpu_fmap_free(mp_obj_t fmap_obj)
{
	fmap_t* fmap = &(((py_kpu_fmap_obj_t*)fmap_obj)->fmap);
	free(fmap->data);
	return mp_const_none;
}
STATIC MP_DEFINE_CONST_FUN_OBJ_1(py_kpu_fmap_free_obj, py_kpu_fmap_free);
///////////////////////////////////////////////////////////////////////////////

static const mp_map_elem_t globals_dict_table[] = {
    { MP_OBJ_NEW_QSTR(MP_QSTR___name__),                    MP_OBJ_NEW_QSTR(MP_QSTR_kpu) },
    { MP_OBJ_NEW_QSTR(MP_QSTR_load),                        (mp_obj_t)&py_kpu_class_load_obj },
    { MP_OBJ_NEW_QSTR(MP_QSTR_init_yolo2),                  (mp_obj_t)&py_kpu_class_init_yolo2_obj },
    { MP_OBJ_NEW_QSTR(MP_QSTR_run_yolo2),                    (mp_obj_t)&py_kpu_class_run_yolo2_obj },
    { MP_OBJ_NEW_QSTR(MP_QSTR_deinit),                      (mp_obj_t)&py_kpu_deinit_obj },
    { MP_OBJ_NEW_QSTR(MP_QSTR_forward),                      (mp_obj_t)&py_kpu_forward_obj },
	{ MP_OBJ_NEW_QSTR(MP_QSTR_fmap),                      (mp_obj_t)&py_kpu_fmap_obj },
	{ MP_OBJ_NEW_QSTR(MP_QSTR_fmap_free),                      (mp_obj_t)&py_kpu_fmap_free_obj },
    { NULL, NULL },
};

STATIC MP_DEFINE_CONST_DICT(globals_dict, globals_dict_table);

const mp_obj_module_t kpu_module = {
    .base = { &mp_type_module },
    .globals = (mp_obj_t)&globals_dict,
};<|MERGE_RESOLUTION|>--- conflicted
+++ resolved
@@ -16,13 +16,8 @@
 #include "imlib.h"
 #include "py_assert.h"
 #include "py_helper.h"
-<<<<<<< HEAD
 #include "extmod/vfs.h"
 #include "vfs_wrapper.h"
-=======
-#include "imlib.h"
-
->>>>>>> 6fa18f76
 ///////////////////////////////////////////////////////////////////////////////
 
 #define _D  do{printf("%s --> %d\r\n",__func__,__LINE__);}while(0)
@@ -84,7 +79,6 @@
     { MP_ROM_QSTR(MP_QSTR_net_arg),         MP_ROM_PTR(&py_kpu_net_arg_obj) }
 };
 
-<<<<<<< HEAD
 static MP_DEFINE_CONST_DICT(py_kpu_net_dict, py_kpu_net_dict_table);
 
 static const mp_obj_type_t py_kpu_net_obj_type = {
@@ -92,13 +86,6 @@
     .name  = MP_QSTR_kpu_net,
     .print = py_kpu_net_obj_print,
     .locals_dict = (mp_obj_t) &py_kpu_net_dict
-=======
-static const mp_obj_type_t py_kpu_net_obj_type = {
-    { &mp_type_type },
-    .name  = MP_QSTR_kpu_net,
-    //.print = py_kpu_region_print,
-    // .locals_dict = (mp_obj_t) &py_kpu_region_locals_dict
->>>>>>> 6fa18f76
 };
 
 STATIC mp_obj_t py_kpu_class_load(uint n_args, const mp_obj_t *pos_args, mp_map_t *kw_args)
@@ -158,7 +145,6 @@
 
         status = w25qxx_read_data_dma(model_addr, model_data, model_size, W25QXX_QUAD_FAST);
         if(status != W25QXX_OK)
-<<<<<<< HEAD
         {
             err = -2;//read error
             goto error;
@@ -170,13 +156,6 @@
 
         o->model_path = mp_obj_new_str(path,strlen(path));
         o->model_addr = mp_const_none;
-=======
-            goto read_err;
-printf("addr=0x%x,size=0x%x\r\n", addr,size);
-        int ret = kpu_model_load_from_buffer(MP_OBJ_TO_PTR(o->kpu_task), MP_OBJ_TO_PTR(o->model_data), NULL);
-        if(ret != 0)
-            goto load_err;
->>>>>>> 6fa18f76
 
         int ferr;
         mp_obj_t file;
@@ -278,37 +257,7 @@
 
 static void py_kpu_class_yolo2_print(const mp_print_t *print, mp_obj_t self_in, mp_print_kind_t kind)
 {
-<<<<<<< HEAD
     py_kpu_class_yolo_args_obj_t *yolo_args = self_in;
-=======
-    // py_kpu_rl_obj_t *self = self_in;
-
-    // char msg[300];
-
-    // uint8_t num = mp_obj_get_int(self->anchor_number);
-
-    // if(num>0)
-    // {
-    //     sprintf(msg,"%f",rl_arg.anchor[0]);
-    //     for(uint16_t i = 1; i < num * 2; i++)
-    //         sprintf(msg,"%s, %f",msg, rl_arg.anchor[i]);
-    // }
-
-    // mp_printf(print,
-    //           "{\"threshold\":%f, \"nms_value\":%f, \"anchor_number\":%d, \"anchor\":(%s)}",
-    //             rl_arg.threshold,
-    //             rl_arg.nms_value,
-    //             rl_arg.anchor_number,
-    //             msg);
-}
-
-mp_obj_t py_kpu_calss_yolo2_anchor(mp_obj_t self_in)
-{
-    /*if(mp_obj_get_type(self_in) == &py_kpu_class_yolo_args_obj_type)
-    {
-        py_kpu_class_yolo_region_layer_arg_t *rl_arg = MP_OBJ_TO_PTR(self_in);
-        mp_obj_t *tuple, *ret;
->>>>>>> 6fa18f76
 
     py_kpu_class_yolo_region_layer_arg_t *rl_arg = yolo_args->rl_args;
 
@@ -318,7 +267,6 @@
 
     if(num>0)
     {
-<<<<<<< HEAD
         sprintf(msg,"%f",rl_arg->anchor[0]);
         for(uint16_t i = 1; i < num * 2; i++)
             sprintf(msg,"%s, %f",msg, rl_arg->anchor[i]);
@@ -330,12 +278,6 @@
                 rl_arg->nms_value,
                 rl_arg->anchor_number,
                 msg);
-=======
-        mp_raise_TypeError("[MAIXPY]kpu: object type error");
-        return mp_const_false;
-    }*/
-	return mp_const_false;
->>>>>>> 6fa18f76
 }
 
 mp_obj_t py_kpu_calss_yolo2_anchor(mp_obj_t self_in);
