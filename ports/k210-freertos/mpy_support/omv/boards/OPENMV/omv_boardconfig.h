--- conflicted
+++ resolved
@@ -75,11 +75,6 @@
 #define OMV_JPEG_MEMORY         SRAM3       // JPEG buffer memory.
 #define OMV_VOSPI_MEMORY        SRAM4       // VoSPI buffer memory.
 
-<<<<<<< HEAD
-=======
-#define OMV_FB_SIZE             (400*1024)      // FB memory: header + VGA/GS image
-#define OMV_FB_ALLOC_SIZE       (200*1024)       // minimum fb alloc size
->>>>>>> 009b5644
 #define OMV_STACK_SIZE          (7K)
 #define OMV_HEAP_SIZE           (240K)
 
