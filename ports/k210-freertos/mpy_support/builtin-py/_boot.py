import gc
import uos
import os
import sys
import machine
from board import board_info
from fpioa_manager import *
sys.path.append('/sd')
board_info=board_info()
<<<<<<< HEAD

devices = os.listdir("/")
if "sd" in devices:
    os.chdir("/sd")
else:
    os.chdir("/flash")

=======
sd_ls = os.listdir('/sd')
for i in range(len(sd_ls)):
	print(sd_ls[i])
    if sd_ls[i] == 'boot.py':
        import boot
flash_ls = os.listdir('/flash')
for i in range(len(flash_ls)):
	print(flash_ls[i])
    if flash_ls[i] == 'boot.py':
        import boot
>>>>>>> 33f39cdd
<|MERGE_RESOLUTION|>--- conflicted
+++ resolved
@@ -5,25 +5,40 @@
 import machine
 from board import board_info
 from fpioa_manager import *
-sys.path.append('/sd')
+
 board_info=board_info()
-<<<<<<< HEAD
+sys.path.append('.')
 
+# chdir to "/sd" or "/flash"
 devices = os.listdir("/")
 if "sd" in devices:
     os.chdir("/sd")
+    sys.path.append('/sd')
 else:
     os.chdir("/flash")
+sys.path.append('/flash')
 
-=======
-sd_ls = os.listdir('/sd')
-for i in range(len(sd_ls)):
-	print(sd_ls[i])
-    if sd_ls[i] == 'boot.py':
-        import boot
-flash_ls = os.listdir('/flash')
-for i in range(len(flash_ls)):
-	print(flash_ls[i])
-    if flash_ls[i] == 'boot.py':
-        import boot
->>>>>>> 33f39cdd
+# detect boot.py
+boot_py = '''
+import os, Maix, lcd
+from Maix import FPIOA, GPIO
+
+test_pin=15
+fpioa = FPIOA()
+fpioa.set_function(test_pin,FPIOA.GPIO7)
+test_gpio=GPIO(GPIO.GPIO7,GPIO.IN)
+lcd.init()
+lcd.draw_string(100,120,"Welcome to MaixPy")
+if test_gpio.value() == 0:
+    print('PIN 15 pulled down, enter test mode')
+
+'''
+flash_ls = os.listdir()
+if not "boot.py" in flash_ls:
+    f = open("boot.py", "wb")
+    f.write(boot_py)
+    f.close()
+
+# run boot.py
+import boot
+
