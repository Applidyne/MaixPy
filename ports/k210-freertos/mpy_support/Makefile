#
# Makefile for maixpy
# ports/k210-freetos/mpy_support/Makefile
#
.PHONY:all include_mk compile 
##############################################################################
# common.mk, include include.mk & platform.mk
sinclude $(COMMON_MK)
CFLAGS += -DFFCONF_H=\"lib/oofatfs/ffconf.h\"
include ../../../py/mkenv.mk
QSTR_DEFS = qstrdefsport.h
include ../../../py/py.mk
CFLAGS += -I build/
######################################################################
# USER OPTIONS
LIB_NAME ?= mpy_support
OUTPUT_DIR := build
OUTPUT_BIN := $(BIN_DIR)/$(LIB_NAME).a
FROZEN_MPY_DIR ?= builtin-py
<<<<<<< HEAD
INCLUDE := -I $(CUR_DIR) \
			-I $(CUR_DIR)/Maix/include \
			-I $(CUR_DIR)/network/include/ \
			-I $(CUR_DIR)/standard_lib/include/ \
			-I $(CUR_DIR)/video/include/ \
			-I $(CUR_DIR)/video/avi/include/ \
			-I $(CUR_DIR)/../../../  \
			-I $(CUR_DIR)/omv/include/ \
			-I $(CUR_DIR)/omv/py/include/ \
			-I $(CUR_DIR)/omv/boards/MAIX/ \
			-I $(CUR_DIR)/omv/img/include/ \
			-I $(CUR_DIR)/../../../lib/oofatfs/ \
			-I $(CUR_DIR)/../../../py/ \
			-I $(CUR_DIR)/../../../lib/mp-readline/ \
			-I $(CUR_DIR)/$(OUTPUT_DIR) \
			-I $(CUR_DIR)/nes/include/ \


=======
INCLUDE := -I $(CUR_DIR) -I $(CUR_DIR)/Maix/include -I $(CUR_DIR)/network/include/ -I $(CUR_DIR)/standard_lib/include/ -I $(CUR_DIR)/video/include/ -I $(CUR_DIR)/video/avi/include/ -I $(CUR_DIR)/../../../  -I $(CUR_DIR)/omv/include/ -I $(CUR_DIR)/omv/py/include/ -I $(CUR_DIR)/omv/boards/MAIX/ -I $(CUR_DIR)/omv/img/include/ -I $(CUR_DIR)/../../../lib/oofatfs/ -I $(CUR_DIR)/../../../py/ -I $(CUR_DIR)/../../../lib/mp-readline/ -I $(CUR_DIR)/$(OUTPUT_DIR) -I $(CUR_DIR)/audio/include/ 
>>>>>>> b75d0604

######################################################################
# MPY OPTIONS
sinclude $(INC_DIR)/sdk.mk
MPY_EXT_SRC_C := \
		lib/utils/stdout_helpers.c \
		lib/utils/interrupt_char.c \
		lib/utils/pyexec.c \
		lib/libc/string0.c \
		lib/mp-readline/readline.c \
		lib/netutils/netutils.c \
		lib/timeutils/timeutils.c \
		lib/utils/sys_stdio_mphal.c \
		lib/oofatfs/ff.c \
		lib/oofatfs/option/ccsbcs.c
AllDirs := $(shell ls -R | grep '^\./.*:$$' | awk '{gsub(":","");print}') .

#$(BUILD)/_frozen_mpy.c:  $(BUILD)/genhdr/qstrdefs.generated.h
#	$(ECHO) "MISC freezing bytecode"
#	$(ECHO) $<
#	$(Q)$(TOP)/tools/mpy-tool.py -f -q $(BUILD)/genhdr/qstrdefs.preprocessed.h -mlongint-impl=mpz $< frozentest.mpy > $@


######################################################################
# COMPILE CUR SRC FILE
sinclude $(INC_DIR)/sdk.mk
sinclude $(INC_DIR)/spiffs.mk
sinclude $(INC_DIR)/platform.mk
CFLAGS+=$(INCLUDE) $(INCLUDE_ALL)
TEMP_DIRS := $(subst build,,$(AllDirs))
SRC_C := $(foreach n,$(TEMP_DIRS) , $(wildcard $(n)/*.c))
SRC_CPP := $(foreach n,$(TEMP_DIRS) , $(wildcard $(n)/*.cpp))
SRC_C += $(MPY_EXT_SRC_C) 
SRC_QSTR += $(SRC_C)
SRC_C_ALL := $(SRC_C)
SRC_C_ALL += $(BUILD)/frozen_mpy.c 
C_OBJ := $(addprefix $(OUTPUT_DIR)/, $(SRC_C_ALL:.c=.o))
OBJ := $(C_OBJ) $(PY_O) 
# USE MPY COMPILE SRICPT COMPILE SRC FILE
CXX_OBJ := $(addprefix $(OUTPUT_DIR)/, $(SRC_CPP:.cpp=.o))
CFLAGS += $(CFLAGS_MOD)
# List of sources for qstr extraction
# Append any auto-generated sources that are needed by sources listed in SRC_QSTR
SRC_QSTR_AUTO_DEPS +=

$(CXX_OBJ):%.o:%.cpp
	$(Q)$(CXX)  -o $(OUTPUT_DIR)/$@ -c $< -I$(INC) $(CXXFLAGS) -lstdc++

# $(HEADER_BUILD)/qstr.i.last $(HEADER_BUILD)/qstrdefs.generated.h $(BUILD)/_frozen_mpy.c
compile: $(BUILD)/genhdr/qstrdefs.generated.h mkbuild $(OUTPUT_BIN)
	$(call echo_info,"Making compile ...")
	$(foreach n,${SUBDIRS},make -C ${n} compile || exit "$$?";)
	
$(OUTPUT_BIN): $(OBJ) $(CXX_OBJ) 
	@$(AR) rcs -o $@ $(CXX_OBJ) $(OBJ) $(LIBS) $(LDFLAGS)

mkbuild:
	@mkdir -p $(BUILD)

all: compile
	
include_mk:
	echo "INCLUDE_ALL += \\" > $(INCLUDE_MK)
	echo $(INCLUDE)"\\" >> $(INCLUDE_MK)
	echo " " >> $(INCLUDE_MK)
	$(foreach n,${SUBDIRS},make -C ${n} include_mk; cat ${n}/include.mk >> ${INCLUDE_MK} ;)
	cp $(INCLUDE_MK) $(INC_DIR)/$(LIB_NAME).mk

clean_all: clean
	$(call mod_echo_func,"Cleaning "$(SUBDIRS)" ...")
	$(foreach n,$(SUBDIRS),make -C ${n} clean;))

include $(TOP)/py/mkrules.mk<|MERGE_RESOLUTION|>--- conflicted
+++ resolved
@@ -17,7 +17,7 @@
 OUTPUT_DIR := build
 OUTPUT_BIN := $(BIN_DIR)/$(LIB_NAME).a
 FROZEN_MPY_DIR ?= builtin-py
-<<<<<<< HEAD
+
 INCLUDE := -I $(CUR_DIR) \
 			-I $(CUR_DIR)/Maix/include \
 			-I $(CUR_DIR)/network/include/ \
@@ -34,11 +34,11 @@
 			-I $(CUR_DIR)/../../../lib/mp-readline/ \
 			-I $(CUR_DIR)/$(OUTPUT_DIR) \
 			-I $(CUR_DIR)/nes/include/ \
+			-I $(CUR_DIR)/audio/include/ \
+			-I $(CUR_DIR)/audio/wav/include/ \
 
 
-=======
-INCLUDE := -I $(CUR_DIR) -I $(CUR_DIR)/Maix/include -I $(CUR_DIR)/network/include/ -I $(CUR_DIR)/standard_lib/include/ -I $(CUR_DIR)/video/include/ -I $(CUR_DIR)/video/avi/include/ -I $(CUR_DIR)/../../../  -I $(CUR_DIR)/omv/include/ -I $(CUR_DIR)/omv/py/include/ -I $(CUR_DIR)/omv/boards/MAIX/ -I $(CUR_DIR)/omv/img/include/ -I $(CUR_DIR)/../../../lib/oofatfs/ -I $(CUR_DIR)/../../../py/ -I $(CUR_DIR)/../../../lib/mp-readline/ -I $(CUR_DIR)/$(OUTPUT_DIR) -I $(CUR_DIR)/audio/include/ 
->>>>>>> b75d0604
+
 
 ######################################################################
 # MPY OPTIONS
