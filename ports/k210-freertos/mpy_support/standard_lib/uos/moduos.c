--- conflicted
+++ resolved
@@ -116,11 +116,7 @@
 #endif 
 
 #if MICROPY_HW_UART_REPL
-<<<<<<< HEAD
-STATIC mp_obj_t uos_set_REPLio(mp_obj_t *args) {
-=======
 STATIC mp_obj_t uos_set_REPLio(const mp_obj_t args) {
->>>>>>> 06c7f841
 
 	mp_obj_t prev_uart_obj;
 	if(mp_obj_get_type(MP_STATE_PORT(Maix_stdio_uart)) == &machine_uart_type)
