/*
 * This file is part of the MicroPython project, http://micropython.org/
 *
 * The MIT License (MIT)
 *
 * Copyright (c) 2016 Damien P. George
 *
 * Permission is hereby granted, free of charge, to any person obtaining a copy
 * of this software and associated documentation files (the "Software"), to deal
 * in the Software without restriction, including without limitation the rights
 * to use, copy, modify, merge, publish, distribute, sublicense, and/or sell
 * copies of the Software, and to permit persons to whom the Software is
 * furnished to do so, subject to the following conditions:
 *
 * The above copyright notice and this permission notice shall be included in
 * all copies or substantial portions of the Software.
 *
 * THE SOFTWARE IS PROVIDED "AS IS", WITHOUT WARRANTY OF ANY KIND, EXPRESS OR
 * IMPLIED, INCLUDING BUT NOT LIMITED TO THE WARRANTIES OF MERCHANTABILITY,
 * FITNESS FOR A PARTICULAR PURPOSE AND NONINFRINGEMENT. IN NO EVENT SHALL THE
 * AUTHORS OR COPYRIGHT HOLDERS BE LIABLE FOR ANY CLAIM, DAMAGES OR OTHER
 * LIABILITY, WHETHER IN AN ACTION OF CONTRACT, TORT OR OTHERWISE, ARISING FROM,
 * OUT OF OR IN CONNECTION WITH THE SOFTWARE OR THE USE OR OTHER DEALINGS IN
 * THE SOFTWARE.
 */

#include <stdio.h>
#include <stdint.h>
#include <string.h>
#include <math.h>

#include "py/nlr.h"
#include "py/obj.h"
#include "py/binary.h"
#include "py/runtime.h"
#include "py/stream.h"
#include "py/mphal.h"
#include "py/mperrno.h"
#include "py/parsenum.h"
#include "py/formatfloat.h"
#include "py/runtime.h"
#include "lib/utils/interrupt_char.h"

#include "mpconfigboard.h"
#include "modmachine.h"
#include "machine_uart.h"
#include "uart.h"
#include "uarths.h"
#include "syslog.h"
#include "plic.h"
#include "machine_uart.h"
#include "ide_dbg.h"
#include "buffer.h"

#define Maix_DEBUG 0
#if Maix_DEBUG==1
#define debug_print(x,arg...) mp_printf(&mp_plat_print, "[MaixPy]"x,##arg)
#else 
#define debug_print(x,arg...) 
#endif

#define Maix_KDEBUG 0
#if Maix_KDEBUG==1
#define debug_printk(x,arg...) mp_printf(&mp_plat_print, "[MaixPy]"x,##arg)
#else 
#define debug_printk(x,arg...) 
#endif


machine_uart_obj_t* g_repl_uart_obj = NULL;

STATIC const char *_parity_name[] = {"None", "odd", "even"};
STATIC const char *_stop_name[] = {"1", "1.5", "2"};
Buffer_t g_uart_send_buf_ide;

//QueueHandle_t UART_QUEUE[UART_DEVICE_MAX] = {};

/******************************************************************************/
// MicroPython bindings for UART

void DISABLE_RX_INT(machine_uart_obj_t *self)
{
	uint8_t data;
	self->rx_int_flag = 0;
	uart_irq_unregister(self->uart_num, UART_RECEIVE);
}
void DISABLE_HSRX_INT(machine_uart_obj_t *self)
{
	self->rx_int_flag = 0;
	uint8_t data;
	plic_irq_disable(IRQN_UARTHS_INTERRUPT);
    plic_irq_unregister(IRQN_UARTHS_INTERRUPT);

}
mp_uint_t uart_rx_any(machine_uart_obj_t *self) 
{
	int buffer_bytes = self->read_buf_head - self->read_buf_tail;
	if (buffer_bytes < 0)
	{
		return buffer_bytes + self->read_buf_len ;
	} 
	else if (buffer_bytes > 0)
	{
		return buffer_bytes ;
	} 
	else 
	{
		//__HAL_UART_GET_FLAG(&self->uart, UART_FLAG_RXNE) != RESET
		return 0;
	}
}

<<<<<<< HEAD
static size_t read_ret;
static uint8_t read_tmp;
static uint16_t next_head;
static machine_uart_obj_t* ctx_self = NULL;
=======
mp_obj_t uart_any(machine_uart_obj_t *self)
{
	return mp_obj_new_int(uart_rx_any(self));
}
MP_DEFINE_CONST_FUN_OBJ_1(machine_uart_any_obj, uart_any);

>>>>>>> 210e0f73
int uart_rx_irq(void *ctx)
{
    ctx_self= (machine_uart_obj_t*)ctx;
    if (ctx_self == NULL)
        return 0;
	if (ctx_self->read_buf_len != 0) {
		if(ctx_self->attached_to_repl)
		{
			if(ctx_self->ide_debug_mode)
			{
				do{
					if(MICROPY_UARTHS_DEVICE == ctx_self->uart_num)
						read_ret = uarths_receive_data(&read_tmp,1);
					else if(UART_DEVICE_MAX > ctx_self->uart_num)
						read_ret = uart_receive_data(ctx_self->uart_num,&read_tmp , 1);
					if(read_ret == 0)
						break;
					ide_dbg_dispatch_cmd(ctx_self, &read_tmp);
				}while(read_ret);
			}
			else
			{
				do{
					next_head = (ctx_self->read_buf_head + 1) % ctx_self->read_buf_len;
					// only read data if room in buf
					if (next_head != ctx_self->read_buf_tail) {
						if(MICROPY_UARTHS_DEVICE == ctx_self->uart_num)
							read_ret = uarths_receive_data(&read_tmp,1);
						else if(UART_DEVICE_MAX > ctx_self->uart_num)
							read_ret = uart_receive_data(ctx_self->uart_num,&read_tmp , 1);
						if(read_ret == 0)
							break;
						ctx_self->read_buf[ctx_self->read_buf_head] = read_tmp;
						ctx_self->read_buf_head = next_head;
						ctx_self->data_len++;
						// Handle interrupt coming in on a UART REPL
						if (read_tmp == mp_interrupt_char) {
							if (MP_STATE_VM(mp_pending_exception) == MP_OBJ_NULL) {
								mp_keyboard_interrupt();
							} else {
								MP_STATE_VM(mp_pending_exception) = MP_OBJ_NULL;
								//pendsv_object = &MP_STATE_VM(mp_kbd_exception);
							}
						}
					}
					else {
						do{
							// No room: leave char in buf, disable interrupt,open it util rx char
							if(MICROPY_UARTHS_DEVICE == ctx_self->uart_num)
								read_ret = uarths_receive_data(&read_tmp,1);
							else if(UART_DEVICE_MAX > ctx_self->uart_num)
								read_ret = uart_receive_data(ctx_self->uart_num,&read_tmp , 1);
						}while(read_ret);
					}
				}while(read_ret);
			}
		}
		else
		{
			do{
				next_head = (ctx_self->read_buf_head + 1) % ctx_self->read_buf_len;
				while (next_head != ctx_self->read_buf_tail)
				{
					if(MICROPY_UARTHS_DEVICE == ctx_self->uart_num)
						read_ret = uarths_receive_data(&ctx_self->read_buf[ctx_self->read_buf_head],1);
					else if(UART_DEVICE_MAX > ctx_self->uart_num)
						read_ret = uart_receive_data(ctx_self->uart_num,&ctx_self->read_buf[ctx_self->read_buf_head],1);
					if(read_ret == 0)
						break;
					ctx_self->read_buf_head = next_head;
					ctx_self->data_len++;
					next_head = (ctx_self->read_buf_head + 1) % ctx_self->read_buf_len;
				}
				if(next_head == ctx_self->read_buf_tail)
				{
					do{
						if(MICROPY_UARTHS_DEVICE == ctx_self->uart_num)
							read_ret = uarths_receive_data(&read_tmp,1);
						else if(UART_DEVICE_MAX > ctx_self->uart_num)
							read_ret = uart_receive_data(ctx_self->uart_num,&read_tmp,1);
					}while(read_ret);
				}
			}while(read_ret);
		}
	}
	return 0;
}



void ENABLE_RX_INT(machine_uart_obj_t *self)
{
	uart_irq_register(self->uart_num, UART_RECEIVE, uart_rx_irq, self, 1);
	self->rx_int_flag = 1;
}

void ENABLE_HSRX_INT(machine_uart_obj_t *self)
{
	self->rx_int_flag = 1;
	uarths_set_irq(UARTHS_RECEIVE,uart_rx_irq,self, 1);
}


bool uart_rx_wait(machine_uart_obj_t *self, uint32_t timeout) 
{
    uint32_t start = mp_hal_ticks_ms();
	debug_print("uart_rx_wait | read_buf_head = %d\n",self->read_buf_head);
	debug_print("uart_rx_wait | read_buf_tail = %d\n",self->read_buf_tail);
    for (;;) {
        if (self->read_buf_tail != self->read_buf_head) {
            return true; // have at least 1 char ready for reading
        }
        if (mp_hal_ticks_ms() - start >= timeout) {
            return false; // timeout
        }
    }
}


// assumes there is a character available
int uart_rx_char(machine_uart_obj_t *self) 
{
    if (self->read_buf_tail != self->read_buf_head) {
        uint8_t data;
        data = self->read_buf[self->read_buf_tail];
        self->read_buf_tail = (self->read_buf_tail + 1) % self->read_buf_len;
		self->data_len--;
        if (self->rx_int_flag == 0) {
            //re-enable IRQ now we have room in buffer
      		if(MICROPY_UARTHS_DEVICE == self->uart_num)
				ENABLE_HSRX_INT(self);	
			else if(UART_DEVICE_MAX > self->uart_num)
				ENABLE_RX_INT(self);
        }
        return data;
    }
	return -1;
}

mp_obj_t uart_readchar(machine_uart_obj_t *self) 
{
	int data = uart_rx_char(self);

	if(data != -1)
	{
		return mp_obj_new_bytes(&data,1);
	}
	return MP_OBJ_NULL;
}
MP_DEFINE_CONST_FUN_OBJ_1(machine_uart_rx_char_obj, uart_rx_char);

int uart_rx_data(machine_uart_obj_t *self,uint8_t* buf_in,uint32_t size) 
{
	uint16_t data_num = 0;
	uint8_t* buf = buf_in;
    while(self->read_buf_tail != self->read_buf_head && size > 0) 
	{
        *buf = self->read_buf[self->read_buf_tail];
        self->read_buf_tail = (self->read_buf_tail + 1) % self->read_buf_len;
		self->data_len--;
		buf++;
		data_num++;
		size--;

    }
	return data_num;
}

STATIC bool uart_tx_wait(machine_uart_obj_t *self, uint32_t timeout) 
{
	//TODO add time out function for tx
	//uint32_t start = mp_hal_ticks_ms();
	return true;
}

STATIC size_t uart_tx_data(machine_uart_obj_t *self, const void *src_data, size_t size, int *errcode) 
{
    if (size == 0) {
        *errcode = 0;
        return 0;
    }

    uint32_t timeout;
	//K210 does not have cts function API at present
	//TODO:
	/*
    if (Determine whether to use CTS) {
        // CTS can hold off transmission for an arbitrarily long time. Apply
        // the overall timeout rather than the character timeout.
        timeout = self->timeout;
    } 
    */
    timeout = 2 * self->timeout_char;
    const uint8_t *src = (uint8_t*)src_data;
    size_t num_tx = 0;
	size_t cal = 0;	
	if(self->attached_to_repl)
	{
		if( !self->ide_debug_mode)
		{
			while (num_tx < size) {
				/*
				if (Determine whether to send data(timeout)) {
					*errcode = MP_ETIMEDOUT;
					return num_tx;
				}
				*/	        
				uint8_t data;
				data = *src++;
				if(MICROPY_UARTHS_DEVICE == self->uart_num)
					cal = uarths_send_data(&data,1);
				else if(UART_DEVICE_MAX > self->uart_num)
					cal= uart_send_data(self->uart_num, &data,1);		
				num_tx = num_tx + cal;
			}
		}
		else
		{
			Buffer_Puts(&g_uart_send_buf_ide, src, size);
		}
	}
	else
	{
		while (num_tx < size) {        
			if(MICROPY_UARTHS_DEVICE == self->uart_num)
				cal = uarths_send_data(src,size);
			else if(UART_DEVICE_MAX > self->uart_num)
				cal= uart_send_data(self->uart_num, src,size);	
			src = src + cal;
 	        num_tx = num_tx + cal;
	    }
	}
    // wait for the UART frame to complete
    /*
    if (Determine whether the transmission is completed(timeout)) {
        *errcode = MP_ETIMEDOUT;
        return num_tx;
    }
	*/
    *errcode = 0;
    return num_tx;
}

void uart_tx_strn(machine_uart_obj_t *uart_obj, const char *str, uint len) {
    int errcode;
    uart_tx_data(uart_obj, str, len, &errcode);
}


void uart_attach_to_repl(machine_uart_obj_t *self, bool attached) {
	g_repl_uart_obj = self;
    self->attached_to_repl = attached;
}

STATIC void machine_uart_print(const mp_print_t *print, mp_obj_t self_in, mp_print_kind_t kind) {
    machine_uart_obj_t *self = MP_OBJ_TO_PTR(self_in);
    //uart_get_baudrate(self->uart_num, &baudrate);
    mp_printf(print, "[MAIXPY]UART%d:( baudrate=%u, bits=%u, parity=%s, stop=%s)",
        self->uart_num,self->baudrate, self->bitwidth, _parity_name[self->parity],
        _stop_name[self->stop]);
}

STATIC void machine_uart_init_helper(machine_uart_obj_t *self, size_t n_args, const mp_obj_t *pos_args, mp_map_t *kw_args) {
    enum { ARG_baudrate,
	       ARG_bitwidth,
		   ARG_parity,
		   ARG_stop,
		   ARG_timeout,
		   ARG_timeout_char,
		   ARG_read_buf_len,
		   ARG_ide}; // uart communicate with IDE
    static const mp_arg_t allowed_args[] = {
        { MP_QSTR_baudrate, MP_ARG_INT, {.u_int = 115200} },
        { MP_QSTR_bits, MP_ARG_INT, {.u_int = UART_BITWIDTH_8BIT} },
        { MP_QSTR_parity, MP_ARG_OBJ, {.u_obj = mp_const_none} },
        { MP_QSTR_stop, MP_ARG_OBJ, {.u_obj = mp_const_none} },
        { MP_QSTR_timeout, MP_ARG_KW_ONLY | MP_ARG_INT, {.u_int = 1000} },
        { MP_QSTR_timeout_char, MP_ARG_KW_ONLY | MP_ARG_INT, {.u_int = 10} },
        { MP_QSTR_read_buf_len, MP_ARG_KW_ONLY | MP_ARG_INT, {.u_int = MAIX_UART_BUF} },
		{ MP_QSTR_ide, MP_ARG_KW_ONLY | MP_ARG_BOOL, {.u_bool = false} },
    };
    mp_arg_val_t args[MP_ARRAY_SIZE(allowed_args)];
    mp_arg_parse_all(n_args, pos_args, kw_args, MP_ARRAY_SIZE(allowed_args), allowed_args, args);
    // set baudrate
    if (args[ARG_baudrate].u_int < 0 || args[ARG_baudrate].u_int > 0x500000 ) {
        mp_raise_ValueError("[MAIXPY]UART:invalid baudrate");
    }else{	
    	self->baudrate =args[ARG_baudrate].u_int;
    }
	
    // set data bits
    if (args[ARG_bitwidth].u_int >=UART_BITWIDTH_5BIT && args[ARG_bitwidth].u_int <=UART_BITWIDTH_8BIT) {
            self->bitwidth=args[ARG_bitwidth].u_int;
    }else{
            mp_raise_ValueError("[MAIXPY]UART:invalid data bits");
    }

    // set parity
	if(args[ARG_parity].u_obj == mp_const_none)
	{
		self->parity = UART_PARITY_NONE;
	}
	else
	{
		self->parity = mp_obj_get_int(args[ARG_parity].u_obj);
		if (UART_PARITY_NONE > self->parity || self->parity > UART_PARITY_EVEN)
			mp_raise_ValueError("[MAIXPY]UART:invalid parity");
	}

    // set stop bits  
	mp_float_t stop_bits;
	if( args[ARG_stop].u_obj == mp_const_none)
		stop_bits = 1;
	else
	{
		stop_bits = mp_obj_get_float(args[ARG_stop].u_obj);
		if(stop_bits == 0)
			stop_bits = 1;
	}
	if(stop_bits!=1 && stop_bits!=1.5 && stop_bits!=2)
		mp_raise_ValueError("[MAIXPY]UART:invalid stop bits");
	if(stop_bits == 1)
		self->stop = UART_STOP_1;
	else if(stop_bits == 1.5)
		self->stop = UART_STOP_1_5;
	else if(stop_bits == 2)
		self->stop = UART_STOP_2;

	// set timeout 
	if(args[ARG_timeout].u_int >= 0)
		self->timeout = args[ARG_timeout].u_int;
	if(args[ARG_timeout_char].u_int >= 0)
		self->timeout_char = args[ARG_timeout_char].u_int;
	self->active = true;
	m_del(byte, self->read_buf, self->read_buf_len);
	if(args[ARG_read_buf_len].u_int <= 0)
	{
		self->read_buf = NULL;
		self->read_buf_len = 0;
	}
	else
	{
        self->read_buf_len = args[ARG_read_buf_len].u_int + 1;
        self->read_buf = m_new(byte, self->read_buf_len );
	}
	self->read_buf_head = 0;
    self->read_buf_tail = 0;
	if(MICROPY_UARTHS_DEVICE == self->uart_num){
		if(self->bitwidth != 8 || self->parity != 0)
			mp_raise_ValueError("[MAIXPY]UART:invalid param");
		uarths_init();
		uarths_config(self->baudrate,self->stop);
		uarths_set_interrupt_cnt(UARTHS_RECEIVE,0);
		ENABLE_HSRX_INT(self);

	}
	else if(UART_DEVICE_MAX > self->uart_num){
	    uart_init(self->uart_num);
		msleep(1);
	    uart_config(self->uart_num, (size_t)self->baudrate, (size_t)self->bitwidth, self->stop,  self->parity);
		uart_set_receive_trigger(self->uart_num, UART_RECEIVE_FIFO_1);
		ENABLE_RX_INT(self);
	}
	if(args[ARG_ide].u_bool)
	{
		self->ide_debug_mode = true;
		ide_dbg_init();
		// init ringbuffer, use read buffer, for we do not use it to read data in IDE mode
		Buffer_Init(&g_uart_send_buf_ide, self->read_buf, self->read_buf_len);
	}
	else
	{
		self->ide_debug_mode = false;
	}
}

STATIC mp_obj_t machine_uart_make_new(const mp_obj_type_t *type, size_t n_args, size_t n_kw, const mp_obj_t *args) {
    mp_arg_check_num(n_args, n_kw, 1, MP_OBJ_FUN_ARGS_MAX, true);
    // get uart id
    mp_int_t uart_num = mp_obj_get_int(args[0]);
    if (uart_num < 0 || UART_DEVICE_MAX == uart_num) {
        nlr_raise(mp_obj_new_exception_msg_varg(&mp_type_ValueError, "[MAIXPY]UART%b:does not exist", uart_num));
    }else if (uart_num > MICROPY_UARTHS_DEVICE) {
    	nlr_raise(mp_obj_new_exception_msg_varg(&mp_type_ValueError, "[MAIXPY]UART%b:does not exist", uart_num));
    }
    // create instance
    machine_uart_obj_t *self = m_new_obj(machine_uart_obj_t);
    self->base.type = &machine_uart_type;
    self->uart_num = uart_num;
    self->baudrate = 0;
    self->bitwidth = 8;
    self->parity = 0;
    self->stop = 1;
	self->read_buf_len = 0;
	self->data_len = 0;
    mp_map_t kw_args;
    mp_map_init_fixed_table(&kw_args, n_kw, args + n_args);
    machine_uart_init_helper(self, n_args - 1, args + 1, &kw_args);
    return MP_OBJ_FROM_PTR(self);
}

/*******************************************
name:uart.init(xxx,xxx,xxx)
arg: xxxxxxx
     xxxxx
return:xxx
*******************************************/
STATIC mp_obj_t machine_uart_init(size_t n_args, const mp_obj_t *args, mp_map_t *kw_args) {
    machine_uart_init_helper(args[0], n_args -1 , args + 1, kw_args);
    return mp_const_none;
}
MP_DEFINE_CONST_FUN_OBJ_KW(machine_uart_init_obj, 0, machine_uart_init);


STATIC mp_obj_t machine_uart_repl_uart() {
	if(g_repl_uart_obj)
    	return g_repl_uart_obj;
    return mp_const_none;
}
MP_DEFINE_CONST_FUN_OBJ_0(machine_uart_repl_uart_obj, machine_uart_repl_uart);

STATIC mp_obj_t machine_uart_deinit(mp_obj_t self_in) {
    machine_uart_obj_t *self = MP_OBJ_TO_PTR(self_in);
	self->active = false;
	if(MICROPY_UARTHS_DEVICE == self->uart_num)
		DISABLE_HSRX_INT(self); 
	else if(UART_DEVICE_MAX > self->uart_num)
		DISABLE_RX_INT(self);
	m_del_obj(machine_uart_obj_t, self);
	m_del(byte, self->read_buf, self->read_buf_len);
    return mp_const_none;
}
STATIC MP_DEFINE_CONST_FUN_OBJ_1(machine_uart_deinit_obj, machine_uart_deinit);


STATIC mp_obj_t machine_set_uart_repl_uart(mp_obj_t arg) {
	if(g_repl_uart_obj)
    {
		machine_uart_deinit((mp_obj_t)g_repl_uart_obj);
	}
	g_repl_uart_obj = (machine_uart_obj_t*)arg;;
	g_repl_uart_obj->attached_to_repl = true;
    return mp_const_none;
}
MP_DEFINE_CONST_FUN_OBJ_1(machine_set_uart_repl_uart_obj, machine_set_uart_repl_uart);


STATIC const mp_rom_map_elem_t machine_uart_locals_dict_table[] = {
    { MP_ROM_QSTR(MP_QSTR_init), MP_ROM_PTR(&machine_uart_init_obj) },
    { MP_ROM_QSTR(MP_QSTR_deinit), MP_ROM_PTR(&machine_uart_deinit_obj) },

	{ MP_ROM_QSTR(MP_QSTR_readchar), MP_ROM_PTR(&machine_uart_rx_char_obj)},
	{ MP_ROM_QSTR(MP_QSTR_any), MP_ROM_PTR(&machine_uart_any_obj)},
    { MP_ROM_QSTR(MP_QSTR_readline), MP_ROM_PTR(&mp_stream_unbuffered_readline_obj)},
    { MP_ROM_QSTR(MP_QSTR_readinto), MP_ROM_PTR(&mp_stream_readinto_obj) },
    { MP_ROM_QSTR(MP_QSTR_write), MP_ROM_PTR(&mp_stream_write_obj) },
	{ MP_ROM_QSTR(MP_QSTR_read), MP_ROM_PTR(&mp_stream_read_obj) },
	
	{ MP_ROM_QSTR(MP_QSTR_UART1), MP_ROM_INT(UART_DEVICE_1) },
	{ MP_ROM_QSTR(MP_QSTR_UART2), MP_ROM_INT(UART_DEVICE_2) },
	{ MP_ROM_QSTR(MP_QSTR_UART3), MP_ROM_INT(UART_DEVICE_3) },
	{ MP_ROM_QSTR(MP_QSTR_UARTHS), MP_ROM_INT(MICROPY_UARTHS_DEVICE) },

	{ MP_ROM_QSTR(MP_QSTR_PARITY_ODD), MP_ROM_INT(UART_PARITY_ODD) },
	{ MP_ROM_QSTR(MP_QSTR_PARITY_EVEN), MP_ROM_INT(UART_PARITY_EVEN) },

	{ MP_ROM_QSTR(MP_QSTR_repl_uart), MP_ROM_PTR(&machine_uart_repl_uart_obj) },
	{ MP_ROM_QSTR(MP_QSTR_set_repl_uart), MP_ROM_PTR(&machine_set_uart_repl_uart_obj) },
};

STATIC MP_DEFINE_CONST_DICT(machine_uart_locals_dict, machine_uart_locals_dict_table);

STATIC mp_uint_t machine_uart_read(mp_obj_t self_in, void *buf_in, mp_uint_t size, int *errcode) {
    machine_uart_obj_t *self = MP_OBJ_TO_PTR(self_in);
    char *buf = buf_in;
	if(self->active == 0)
		return 0;
    // make sure we want at least 1 char
    if (size == 0) {
        return 0;
    }
	uint16_t next_head = 0;
    // read the data
	int data_num = 0;
	if(uart_rx_wait(self, self->timeout_char))
	{
		if(self->attached_to_repl)
		{
		    while(size) 
			{
		        int data = uart_rx_char(self);
				if(-1 != data)
				{
		        	*buf++ = data;
					data_num++;
					size--;
					debug_print("[machine_uart_read] data is valid,size = %d,data = %c\n",size,data);
				}
		        else if (-1 == data || !uart_rx_any(self)) 
				{
		            break;
		        }	
		    }
		}
		else
		{
			int ret_num = 0;
			while(size > 0)
			{
				uint8_t* buf = buf_in;
				ret_num = uart_rx_data(self, buf, size);
				if(0 != ret_num)
				{
					data_num = data_num + ret_num;
					buf = buf + ret_num;
				}
				else if(0 == ret_num || !uart_rx_any(self)) 
				{
					break;
				}
				size = size - ret_num;
			}
		}
	}
	if(data_num != 0)
	{
		return data_num;
	}
	else
	{
		debug_print("[machine_uart_read] retrun error\n");
		*errcode = MP_EAGAIN;
		return MP_STREAM_ERROR;//don't return MP_STREAM_ERROR.It will lead error which can't get reading buf
		//return 0;
	}
}

STATIC mp_uint_t machine_uart_write(mp_obj_t self_in, const void *buf_in, mp_uint_t size, int *errcode) {
    machine_uart_obj_t *self = MP_OBJ_TO_PTR(self_in);
    const byte *buf = buf_in;

	if(self->active == 0)
		return 0;
	
    // wait to be able to write the first character. EAGAIN causes write to return None
    if (!uart_tx_wait(self, self->timeout)) {
        *errcode = MP_EAGAIN;
        return MP_STREAM_ERROR;
    }

    // write the data
    size_t num_tx = uart_tx_data(self, buf, size, errcode);

    if (*errcode == 0 || *errcode == MP_ETIMEDOUT) {
        // return number of bytes written, even if there was a timeout
        return num_tx;
    } else {
        return MP_STREAM_ERROR;
    }
}


STATIC mp_uint_t machine_uart_ioctl(mp_obj_t self_in, mp_uint_t request, uintptr_t arg, int *errcode) {
    machine_uart_obj_t *self = MP_OBJ_TO_PTR(self_in);
    mp_uint_t ret;
	if(self->active == 0)
		return 0;
    if (request == MP_STREAM_POLL) {
        uintptr_t flags = arg;
        ret = 0;
        if ((flags & MP_STREAM_POLL_RD) && uart_rx_any(self)) {
            ret |= MP_STREAM_POLL_RD;
        }
		//TODO:add Judging transmission enable
        if ((flags & MP_STREAM_POLL_WR) ) {
            ret |= MP_STREAM_POLL_WR;
        }
    } else {
        *errcode = MP_EINVAL;
        ret = MP_STREAM_ERROR;
    }
    return ret;
}


STATIC const mp_stream_p_t uart_stream_p = {
    .read = machine_uart_read,
    .write = machine_uart_write,
    .ioctl = machine_uart_ioctl,
    .is_text = false,
};

const mp_obj_type_t machine_uart_type = {
    { &mp_type_type },
    .name = MP_QSTR_UART,
    .print = machine_uart_print,
    .make_new = machine_uart_make_new,
    .getiter = mp_identity_getiter,
    .iternext = mp_stream_unbuffered_iter,
    .protocol = &uart_stream_p,
    .locals_dict = (mp_obj_dict_t*)&machine_uart_locals_dict,
};<|MERGE_RESOLUTION|>--- conflicted
+++ resolved
@@ -110,19 +110,17 @@
 	}
 }
 
-<<<<<<< HEAD
 static size_t read_ret;
 static uint8_t read_tmp;
 static uint16_t next_head;
 static machine_uart_obj_t* ctx_self = NULL;
-=======
+
 mp_obj_t uart_any(machine_uart_obj_t *self)
 {
 	return mp_obj_new_int(uart_rx_any(self));
 }
 MP_DEFINE_CONST_FUN_OBJ_1(machine_uart_any_obj, uart_any);
 
->>>>>>> 210e0f73
 int uart_rx_irq(void *ctx)
 {
     ctx_self= (machine_uart_obj_t*)ctx;
