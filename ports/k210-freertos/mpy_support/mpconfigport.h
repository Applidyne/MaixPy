#include <stdint.h>
#include <stdbool.h>
// options to control how MicroPython is built

// You can disable the built-in MicroPython compiler by setting the following
// config option to 0.  If you do this then you won't get a REPL prompt, but you
// will still be able to execute pre-compiled scripts, compiled with mpy-cross.

#define MICROPY_OBJ_BASE_ALIGNMENT          __attribute__((aligned(8)))

// object representation and NLR handling
#define MICROPY_OBJ_BASE_ALIGNMENT  __attribute__((aligned(8)))

#define MICROPY_OBJ_REPR                    (MICROPY_OBJ_REPR_A)
#define MICROPY_NLR_SETJMP                  (1)
#define MICROPY_READER_VFS                  (1)

#define MICROPY_HW_UART_REPL                (1)
// MCU definition
#define MP_ENDIANNESS_LITTLE                (1)
#define MICROPY_NO_ALLOCA                   (1)


// optimisations
#define MICROPY_OPT_COMPUTED_GOTO           (1)
#define MICROPY_OPT_MPZ_BITWISE             (1)


#define MICROPY_ENABLE_COMPILER     (1)

#define MICROPY_QSTR_BYTES_IN_LEN           (1)
#define MICROPY_QSTR_BYTES_IN_HASH          (1)
#define MICROPY_ALLOC_PATH_MAX      (128)
#define MICROPY_ALLOC_PARSE_CHUNK_INIT (16)
#define MICROPY_EMIT_X64            (0)
#define MICROPY_EMIT_THUMB          (0)
#define MICROPY_EMIT_INLINE_THUMB   (0)

#define MICROPY_COMP_MODULE_CONST   (1)
#define MICROPY_COMP_CONST          (1)
#define MICROPY_COMP_DOUBLE_TUPLE_ASSIGN (1)
#define MICROPY_COMP_TRIPLE_TUPLE_ASSIGN (10)

#define MICROPY_ENABLE_SCHEDULER            (1)
#define MICROPY_SCHEDULER_DEPTH             (8)

#define MICROPY_ENABLE_FINALISER            (1)
#define MICROPY_STACK_CHECK                 (0)
#define MICROPY_ENABLE_EMERGENCY_EXCEPTION_BUF (1)
#define MICROPY_KBD_EXCEPTION               (1)
#define MICROPY_REPL_EMACS_KEYS             (1)
#define MICROPY_REPL_AUTO_INDENT            (1)
#define MICROPY_HAL_HAS_VT100               (1)

#define MICROPY_CPYTHON_COMPAT              (1)
#define MICROPY_STREAMS_NON_BLOCK           (1)
#define MICROPY_STREAMS_POSIX_API           (0)
#define MICROPY_MODULE_BUILTIN_INIT         (1)
#define MICROPY_MODULE_WEAK_LINKS           (1)

#define MICROPY_PERSISTENT_CODE_LOAD        (1)
#define MICROPY_PERSISTENT_CODE_SAVE (0)
#define MICROPY_OPT_CACHE_MAP_LOOKUP_IN_BYTECODE (0)

#define MICROPY_COMP_RETURN_IF_EXPR         (1)

#define MICROPY_PY_COLLECTIONS              (1)
#define MICROPY_PY_COLLECTIONS_DEQUE        (1)
#define MICROPY_PY_COLLECTIONS_ORDEREDDICT  (1)

extern const struct _mp_print_t mp_debug_print;
extern const struct _mp_print_t mp_debug_print;
#define MICROPY_DEBUG_VERBOSE       (0)
#define MICROPY_DEBUG_PRINTER       (&mp_debug_print)


#define MICROPY_MEM_STATS           (1)
#define MICROPY_DEBUG_PRINTERS      (0)
#define MICROPY_ENABLE_GC           (1)
#define MICROPY_GC_ALLOC_THRESHOLD  (1)
#define MICROPY_REPL_EVENT_DRIVEN   (0)
#define MICROPY_MALLOC_USES_ALLOCATED_SIZE 200*1024
#define MICROPY_HELPER_REPL         (1)
#define MICROPY_HELPER_LEXER_UNIX   (1)
#define MICROPY_ENABLE_SOURCE_LINE  (1)
#define MICROPY_ENABLE_DOC_STRING   (0)
#define MICROPY_ERROR_REPORTING     (MICROPY_ERROR_REPORTING_DETAILED)
#define MICROPY_BUILTIN_METHOD_CHECK_SELF_ARG (0)
#define MICROPY_PY_ASYNC_AWAIT      (0)
#define MICROPY_PY_BUILTINS_BYTEARRAY (1)
#define MICROPY_PY_BUILTINS_MEMORYVIEW (1)
#define MICROPY_PY_BUILTINS_FROZENSET (1)
#define MICROPY_PY_BUILTINS_SET     (1)
#define MICROPY_PY_BUILTINS_PROPERTY (1)
#define MICROPY_PY_BUILTINS_MIN_MAX  (1)
#define MICROPY_PY_BUILTINS_STR_OP_MODULO (1)
#define MICROPY_PY_GC               (1)
#define MICROPY_MODULE_FROZEN_STR           (0)
#define MICROPY_MODULE_FROZEN_MPY           (1)
#define MICROPY_LONGINT_IMPL                (MICROPY_LONGINT_IMPL_MPZ)

#define MICROPY_FLOAT_IMPL                  (MICROPY_FLOAT_IMPL_DOUBLE)
#define MICROPY_PY_BUILTINS_HELP            (1)
#define MICROPY_PY_BUILTINS_HELP_TEXT       kendryte_k210_help_text
#define MICROPY_PY_BUILTINS_HELP_MODULES    (1)
#define MICROPY_PY_BUILTINS_COMPLEX         (1)
#define MICROPY_PY_BUILTINS_FLOAT           (1)


// control over Python builtins
#define MICROPY_PY_STR_BYTES_CMP_WARN       (1)
#define MICROPY_PY_BUILTINS_STR_UNICODE     (1)
#define MICROPY_PY_BUILTINS_STR_CENTER      (1)
#define MICROPY_PY_BUILTINS_STR_PARTITION   (1)
#define MICROPY_PY_BUILTINS_STR_SPLITLINES  (1)
#define MICROPY_PY_BUILTINS_SLICE           (1)
#define MICROPY_PY_BUILTINS_SLICE_ATTRS     (1)
#define MICROPY_PY_BUILTINS_RANGE_ATTRS     (1)
#define MICROPY_PY_BUILTINS_ROUND_INT       (1)
#define MICROPY_PY_BUILTINS_TIMEOUTERROR    (1)
#define MICROPY_PY_ALL_SPECIAL_METHODS      (1)
#define MICROPY_PY_BUILTINS_COMPILE         (1)
#define MICROPY_PY_BUILTINS_ENUMERATE       (1)
#define MICROPY_PY_BUILTINS_EXECFILE        (1)
#define MICROPY_PY_BUILTINS_FILTER          (1)
#define MICROPY_PY_BUILTINS_REVERSED        (1)
#define MICROPY_PY_BUILTINS_NOTIMPLEMENTED  (1)
#define MICROPY_PY_BUILTINS_INPUT           (1)
#define MICROPY_PY_BUILTINS_POW3            (1)
#define MICROPY_PY___FILE__                 (1)
#define MICROPY_PY_MICROPYTHON_MEM_INFO     (1)
#define MICROPY_PY_ARRAY                    (1)
#define MICROPY_PY_ARRAY_SLICE_ASSIGN       (1)
#define MICROPY_PY_MATH                     (1)
#define MICROPY_PY_MATH_SPECIAL_FUNCTIONS   (1)
#define MICROPY_PY_CMATH                    (1)
#define MICROPY_PY_IO                       (1)
#define MICROPY_PY_IO_IOBASE                (1)
#define MICROPY_PY_IO_FILEIO                (1)
#define MICROPY_PY_IO_BYTESIO               (1)
#define MICROPY_PY_IO_BUFFEREDWRITER        (1)
#define MICROPY_PY_STRUCT                   (1)
#define MICROPY_PY_SYS                      (1)
#define MICROPY_PY_SYS_MAXSIZE              (1)
#define MICROPY_PY_SYS_MODULES              (1)
#define MICROPY_PY_SYS_EXIT                 (1)
#define MICROPY_PY_SYS_STDFILES             (1)
#define MICROPY_PY_SYS_STDIO_BUFFER         (1)
#define MICROPY_PY_UERRNO                   (1)
#define MICROPY_PY_USELECT                  (0)
#define MICROPY_PY_UTIME_MP_HAL             (1)

//thread todo
#define MICROPY_PY_THREAD                   (1)
#define MICROPY_PY_THREAD_GIL               (1)
#define MICROPY_PY_THREAD_GIL_VM_DIVISOR    (32)

#define MICROPY_FATFS_ENABLE_LFN            (1)
#define MICROPY_FATFS_LFN_CODE_PAGE         (437) /* 1=SFN/ANSI 437=LFN/U.S.(OEM) */
#define mp_type_fileio                      mp_type_vfs_spiffs_fileio
#define mp_type_textio                      mp_type_vfs_spiffs_textio
#define MICROPY_VFS                         (1)
#define MICROPY_VFS_SPIFFS                  (1)
#define MICROPY_VFS_FAT                     (1)
#define MICROPY_FATFS_MULTI_PARTITION       (1)
#define MICROPY_FATFS_RPATH            (2)
#define MP_SSIZE_MAX (0x7fffffff)

#define _USE_MKFS 1
#define _FS_READONLY 0

// use vfs's functions for import stat and builtin open
#define mp_import_stat mp_vfs_import_stat
#define mp_builtin_open mp_vfs_open
#define mp_builtin_open_obj mp_vfs_open_obj
#define MICROPY_PY_ATTRTUPLE                (1)

#define MICROPY_PY_FUNCTION_ATTRS           (1)
#define MICROPY_PY_DESCRIPTORS              (1)


// extended modules
#define MICROPY_PY_UCTYPES                  (1)
#define MICROPY_PY_UZLIB                    (1)
#define MICROPY_PY_UJSON                    (1)
#define MICROPY_PY_URE                      (1)
#define MICROPY_PY_URE_SUB                  (1)
#define MICROPY_PY_UHEAPQ                   (1)
#define MICROPY_PY_UTIMEQ                   (1)
#define MICROPY_PY_UHASHLIB                 (0)
#define MICROPY_PY_UHASHLIB_SHA1            (0)
#define MICROPY_PY_UHASHLIB_SHA256          (0)
#define MICROPY_PY_UCRYPTOLIB               (0)
#define MICROPY_PY_UBINASCII                (1)
#define MICROPY_PY_UBINASCII_CRC32          (1)
#define MICROPY_PY_URANDOM                  (1)
#define MICROPY_PY_URANDOM_EXTRA_FUNCS      (1)
#define MICROPY_PY_OS_DUPTERM               (1)

#define MICROPY_PY_MACHINE_PULSE            (1)
#define MICROPY_PY_MACHINE_I2C              (0) // not use mpy internal soft i2c
#define MICROPY_PY_MACHINE_HW_I2C           (1) // enable hardware i2c
#define MICROPY_PY_MACHINE_SPI              (0) // disable soft spi
#define MICROPY_PY_MACHINE_HW_SPI           (1) // enable hardware spi
#define MICROPY_PY_USSL                     (0)
#define MICROPY_SSL_MBEDTLS                 (0)
#define MICROPY_PY_USSL_FINALISER           (0)
#define MICROPY_PY_WEBSOCKET                (1)
#define MICROPY_PY_WEBREPL                  (1)
#define MICROPY_PY_FRAMEBUF                 (0)
#define MICROPY_PY_USOCKET_EVENTS           (MICROPY_PY_WEBREPL)
#define MICROPY_PY_NETWORK                  (1)
#define MICROPY_PY_USOCKET                  (1)
#define MICROPY_PY_LWIP                     (0)
<<<<<<< HEAD

// MaixPy modules


#define MAIXPY_MINIMUM_FUNCTION             (0) // Minimum function
#if MAIXPY_MINIMUM_FUNCTION
#define MAIXPY_NES_EMULATOR_SUPPORT         (0) // NES gamer emulator
#else
#define MAIXPY_NES_EMULATOR_SUPPORT         (1) // NES gamer emulator
#endif


=======
#define MICROPY_PY_UHASHLIB_MAIX            (1)
#define MICROPY_PY_UHASHLIB_SHA256_MAIX     (1)
#define MICROPY_PY_UCRYPTOLIB_MAIX          (1)
>>>>>>> 90459be2
//disable ext str pool
#define MICROPY_QSTR_EXTRA_POOL             mp_qstr_frozen_const_pool

// type definitions for the specific machine

#define MICROPY_MAKE_POINTER_CALLABLE(p) ((void*)((mp_uint_t)(p) | 1))

// This port is intended to be 32-bit, but unfortunately, int32_t for
// different targets may be defined in different ways - either as int
// or as long. This requires different printf formatting specifiers
// to print such value. So, we avoid int32_t and use int directly.
#define UINT_FMT "%u"
#define INT_FMT "%d"
typedef int64_t mp_int_t; // must be pointer size
typedef uint64_t mp_uint_t; // must be pointer size

typedef long mp_off_t;

#define MP_PLAT_PRINT_STRN(str, len) mp_hal_stdout_tx_strn_cooked(str, len)

// extra built in names to add to the global namespace
#define MICROPY_PORT_BUILTINS \
    { MP_ROM_QSTR(MP_QSTR_open), MP_ROM_PTR(&mp_builtin_open_obj) },

// extern const struct _mp_obj_module_t socket_module;
extern const struct _mp_obj_module_t uos_module;
extern const struct _mp_obj_module_t utime_module;
extern const struct _mp_obj_module_t maix_module;
extern const struct _mp_obj_module_t machine_module;
extern const struct _mp_obj_module_t network_module;
extern const struct _mp_obj_module_t socket_module;
extern const struct _mp_obj_module_t image_module;
extern const struct _mp_obj_module_t sensor_module;
extern const struct _mp_obj_module_t lcd_module;
extern const struct _mp_obj_module_t time_module;
extern const struct _mp_obj_module_t cpufreq_module;
extern const struct _mp_obj_module_t video_module;
extern const struct _mp_obj_module_t kpu_module;
extern const struct _mp_obj_module_t nes_module;
extern const struct _mp_obj_module_t audio_module;
extern const struct _mp_obj_module_t mp_module_uhashlib_maix;
extern const struct _mp_obj_module_t mp_module_ucryptolib;

#define MICROPY_PORT_BUILTIN_MODULES \
    { MP_OBJ_NEW_QSTR(MP_QSTR_uos), (mp_obj_t)&uos_module }, \
    { MP_OBJ_NEW_QSTR(MP_QSTR_time), (mp_obj_t)&utime_module }, \
    { MP_OBJ_NEW_QSTR(MP_QSTR_utime), (mp_obj_t)&utime_module }, \
    { MP_OBJ_NEW_QSTR(MP_QSTR_Maix), (mp_obj_t)&maix_module },\
    { MP_OBJ_NEW_QSTR(MP_QSTR_machine), (mp_obj_t)&machine_module },\
    { MP_OBJ_NEW_QSTR(MP_QSTR_network), (mp_obj_t)&network_module },\
    { MP_OBJ_NEW_QSTR(MP_QSTR_usocket), (mp_obj_t)&socket_module }, \
    { MP_OBJ_NEW_QSTR(MP_QSTR_socket), (mp_obj_t)&socket_module }, \
    { MP_OBJ_NEW_QSTR(MP_QSTR_image), (mp_obj_t)&image_module }, \
    { MP_OBJ_NEW_QSTR(MP_QSTR_sensor), (mp_obj_t)&sensor_module }, \
    { MP_OBJ_NEW_QSTR(MP_QSTR_lcd), (mp_obj_t)&lcd_module }, \
    { MP_OBJ_NEW_QSTR(MP_QSTR_clock), (mp_obj_t)&time_module }, \
    { MP_OBJ_NEW_QSTR(MP_QSTR_cpufreq), (mp_obj_t)&cpufreq_module }, \
    { MP_OBJ_NEW_QSTR(MP_QSTR_video), (mp_obj_t)&video_module }, \
    { MP_OBJ_NEW_QSTR(MP_QSTR_KPU), (mp_obj_t)&kpu_module }, \
    { MP_OBJ_NEW_QSTR(MP_QSTR_nes), (mp_obj_t)&nes_module }, \
    { MP_OBJ_NEW_QSTR(MP_QSTR_audio), (mp_obj_t)&audio_module }, \
    { MP_OBJ_NEW_QSTR(MP_QSTR_uhashlib), (mp_obj_t)&mp_module_uhashlib_maix }, \
     { MP_OBJ_NEW_QSTR(MP_QSTR_ucryptolib), (mp_obj_t)&mp_module_ucryptolib }, \

#define MICROPY_PORT_BUILTIN_MODULE_WEAK_LINKS \
    { MP_OBJ_NEW_QSTR(MP_QSTR_binascii), (mp_obj_t)&mp_module_ubinascii }, \
    { MP_OBJ_NEW_QSTR(MP_QSTR_collections), (mp_obj_t)&mp_module_collections }, \
    { MP_OBJ_NEW_QSTR(MP_QSTR_errno), (mp_obj_t)&mp_module_uerrno }, \
    { MP_OBJ_NEW_QSTR(MP_QSTR_heapq), (mp_obj_t)&mp_module_uheapq }, \
    { MP_OBJ_NEW_QSTR(MP_QSTR_json), (mp_obj_t)&mp_module_ujson }, \
    { MP_OBJ_NEW_QSTR(MP_QSTR_math), (mp_obj_t)&mp_module_math }, \
    { MP_OBJ_NEW_QSTR(MP_QSTR_os), (mp_obj_t)&uos_module }, \
    { MP_OBJ_NEW_QSTR(MP_QSTR_random), (mp_obj_t)&mp_module_urandom }, \
    { MP_OBJ_NEW_QSTR(MP_QSTR_re), (mp_obj_t)&mp_module_ure }, \
    { MP_OBJ_NEW_QSTR(MP_QSTR_struct), (mp_obj_t)&mp_module_ustruct }, \
    { MP_OBJ_NEW_QSTR(MP_QSTR_zlib), (mp_obj_t)&mp_module_uzlib }, \
    { MP_OBJ_NEW_QSTR(MP_QSTR_hashlib), (mp_obj_t)&mp_module_uhashlib_maix }, \

#define MICROPY_PY_MACHINE                  (1)
#define MICROPY_PY_MACHINE_PIN_MAKE_NEW     mp_pin_make_new

// We need to provide a declaration/definition of alloca()
#include <alloca.h>

#define MICROPY_HW_BOARD_NAME "Sipeed_M1"
#define MICROPY_HW_MCU_NAME "kendryte-k210"
#define MICROPY_PY_SYS_PLATFORM "MaixPy"

#ifdef __linux__
#define MICROPY_MIN_USE_STDOUT (1)
#endif

//#ifdef __thumb__
//#define MICROPY_MIN_USE_CORTEX_CPU (1)
//#define MICROPY_MIN_USE_STM32_MCU (1)
//#endif

#if MICROPY_PY_THREAD
#define MICROPY_EVENT_POLL_HOOK \
    do { \
        extern void mp_handle_pending(void); \
        mp_handle_pending(); \
        MP_THREAD_GIL_EXIT(); \
        MP_THREAD_GIL_ENTER(); \
    } while (0);
#else
#define MICROPY_EVENT_POLL_HOOK 
#endif


#define MP_STATE_PORT MP_STATE_VM

#define MICROPY_PORT_ROOT_POINTERS \
    const char *readline_hist[16];  \
    struct _machine_uart_obj_t *Maix_stdio_uart; \
	struct _nic_obj_t *modnetwork_nic; \
    mp_obj_t Maix_gpio_irq_handler[40];<|MERGE_RESOLUTION|>--- conflicted
+++ resolved
@@ -212,10 +212,12 @@
 #define MICROPY_PY_NETWORK                  (1)
 #define MICROPY_PY_USOCKET                  (1)
 #define MICROPY_PY_LWIP                     (0)
-<<<<<<< HEAD
+#define MICROPY_PY_UHASHLIB_MAIX            (1)
+#define MICROPY_PY_UHASHLIB_SHA256_MAIX     (1)
+#define MICROPY_PY_UCRYPTOLIB_MAIX          (1)
+
 
 // MaixPy modules
-
 
 #define MAIXPY_MINIMUM_FUNCTION             (0) // Minimum function
 #if MAIXPY_MINIMUM_FUNCTION
@@ -224,12 +226,6 @@
 #define MAIXPY_NES_EMULATOR_SUPPORT         (1) // NES gamer emulator
 #endif
 
-
-=======
-#define MICROPY_PY_UHASHLIB_MAIX            (1)
-#define MICROPY_PY_UHASHLIB_SHA256_MAIX     (1)
-#define MICROPY_PY_UCRYPTOLIB_MAIX          (1)
->>>>>>> 90459be2
 //disable ext str pool
 #define MICROPY_QSTR_EXTRA_POOL             mp_qstr_frozen_const_pool
 
