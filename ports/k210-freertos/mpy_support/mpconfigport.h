--- conflicted
+++ resolved
@@ -244,12 +244,8 @@
 extern const struct _mp_obj_module_t lcd_module;
 extern const struct _mp_obj_module_t time_module;
 extern const struct _mp_obj_module_t cpufreq_module;
-<<<<<<< HEAD
 extern const struct _mp_obj_module_t video_module;
-
-=======
 extern const struct _mp_obj_module_t kpu_module;
->>>>>>> da687247
 
 #define MICROPY_PORT_BUILTIN_MODULES \
     { MP_OBJ_NEW_QSTR(MP_QSTR_uos), (mp_obj_t)&uos_module }, \
@@ -265,12 +261,9 @@
     { MP_OBJ_NEW_QSTR(MP_QSTR_lcd), (mp_obj_t)&lcd_module }, \
     { MP_OBJ_NEW_QSTR(MP_QSTR_clock), (mp_obj_t)&time_module }, \
     { MP_OBJ_NEW_QSTR(MP_QSTR_cpufreq), (mp_obj_t)&cpufreq_module }, \
-<<<<<<< HEAD
     { MP_OBJ_NEW_QSTR(MP_QSTR_video), (mp_obj_t)&video_module }, \
-    
-=======
     { MP_OBJ_NEW_QSTR(MP_QSTR_kpu), (mp_obj_t)&kpu_module }, \
->>>>>>> da687247
+
 
 #define MICROPY_PORT_BUILTIN_MODULE_WEAK_LINKS \
     { MP_OBJ_NEW_QSTR(MP_QSTR_binascii), (mp_obj_t)&mp_module_ubinascii }, \
