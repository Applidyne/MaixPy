#include <stdint.h>
#include <stdbool.h>
// options to control how MicroPython is built

// You can disable the built-in MicroPython compiler by setting the following
// config option to 0.  If you do this then you won't get a REPL prompt, but you
// will still be able to execute pre-compiled scripts, compiled with mpy-cross.

// object representation and NLR handling
#define MICROPY_OBJ_REPR                    (MICROPY_OBJ_REPR_A)
#define MICROPY_NLR_SETJMP                  (1)
#define MICROPY_READER_VFS                  (1)

#define MICROPY_HW_UART_REPL                (1)
// MCU definition
#define MP_ENDIANNESS_LITTLE                (1)
#define MICROPY_NO_ALLOCA                   (1)


// optimisations
#define MICROPY_OPT_COMPUTED_GOTO           (1)
#define MICROPY_OPT_MPZ_BITWISE             (1)


#define MICROPY_ENABLE_COMPILER     (1)

#define MICROPY_QSTR_BYTES_IN_LEN           (1)
#define MICROPY_QSTR_BYTES_IN_HASH          (1)
#define MICROPY_ALLOC_PATH_MAX      (128)
#define MICROPY_ALLOC_PARSE_CHUNK_INIT (16)
#define MICROPY_EMIT_X64            (0)
#define MICROPY_EMIT_THUMB          (0)
#define MICROPY_EMIT_INLINE_THUMB   (0)

#define MICROPY_COMP_MODULE_CONST   (1)
#define MICROPY_COMP_CONST          (1)
#define MICROPY_COMP_DOUBLE_TUPLE_ASSIGN (1)
#define MICROPY_COMP_TRIPLE_TUPLE_ASSIGN (10)

#define MICROPY_ENABLE_SCHEDULER            (1)
#define MICROPY_SCHEDULER_DEPTH             (8)

#define MICROPY_ENABLE_FINALISER            (0)
#define MICROPY_STACK_CHECK                 (0)
#define MICROPY_ENABLE_EMERGENCY_EXCEPTION_BUF (1)
#define MICROPY_KBD_EXCEPTION               (1)
#define MICROPY_REPL_EMACS_KEYS             (1)
#define MICROPY_REPL_AUTO_INDENT            (1)
#define MICROPY_HAL_HAS_VT100               (1)

#define MICROPY_CPYTHON_COMPAT              (1)
#define MICROPY_STREAMS_NON_BLOCK           (0)
#define MICROPY_STREAMS_POSIX_API           (0)
#define MICROPY_MODULE_BUILTIN_INIT         (1)
#define MICROPY_MODULE_WEAK_LINKS           (1)

#define MICROPY_PERSISTENT_CODE_LOAD        (1)
#define MICROPY_PERSISTENT_CODE_SAVE (0)
#define MICROPY_OPT_CACHE_MAP_LOOKUP_IN_BYTECODE (0)

#define MICROPY_COMP_RETURN_IF_EXPR         (1)

#define MICROPY_PY_COLLECTIONS              (1)
#define MICROPY_PY_COLLECTIONS_DEQUE        (1)
#define MICROPY_PY_COLLECTIONS_ORDEREDDICT  (1)

extern const struct _mp_print_t mp_debug_print;
extern const struct _mp_print_t mp_debug_print;
#define MICROPY_DEBUG_VERBOSE       (0)
#define MICROPY_DEBUG_PRINTER       (&mp_debug_print)


#define MICROPY_MEM_STATS           (1)
#define MICROPY_DEBUG_PRINTERS      (0)
#define MICROPY_ENABLE_GC           (1)
#define MICROPY_GC_ALLOC_THRESHOLD  (1)
#define MICROPY_REPL_EVENT_DRIVEN   (0)
#define MICROPY_MALLOC_USES_ALLOCATED_SIZE 200*1024
#define MICROPY_HELPER_REPL         (1)
#define MICROPY_HELPER_LEXER_UNIX   (1)
#define MICROPY_ENABLE_SOURCE_LINE  (1)
#define MICROPY_ENABLE_DOC_STRING   (0)
#define MICROPY_ERROR_REPORTING     (MICROPY_ERROR_REPORTING_DETAILED)
#define MICROPY_BUILTIN_METHOD_CHECK_SELF_ARG (0)
#define MICROPY_PY_ASYNC_AWAIT      (0)
#define MICROPY_PY_BUILTINS_BYTEARRAY (1)
#define MICROPY_PY_BUILTINS_MEMORYVIEW (1)
#define MICROPY_PY_BUILTINS_FROZENSET (1)
#define MICROPY_PY_BUILTINS_SET     (1)
#define MICROPY_PY_BUILTINS_PROPERTY (1)
#define MICROPY_PY_BUILTINS_MIN_MAX (0)
#define MICROPY_PY_BUILTINS_STR_OP_MODULO (0)
#define MICROPY_PY_GC               (1)
#define MICROPY_MODULE_FROZEN_STR           (0)
#define MICROPY_MODULE_FROZEN_MPY           (1)
#define MICROPY_LONGINT_IMPL                (MICROPY_LONGINT_IMPL_MPZ)

#define MICROPY_FLOAT_IMPL                  (MICROPY_FLOAT_IMPL_DOUBLE)
#define MICROPY_PY_BUILTINS_HELP    (1)
#define MICROPY_PY_BUILTINS_HELP_TEXT       kendryte_k210_help_text
#define MICROPY_PY_BUILTINS_COMPLEX (1)
#define MICROPY_PY_BUILTINS_FLOAT   (1)


// control over Python builtins
#define MICROPY_PY_STR_BYTES_CMP_WARN       (1)
#define MICROPY_PY_BUILTINS_STR_UNICODE     (1)
#define MICROPY_PY_BUILTINS_STR_CENTER      (1)
#define MICROPY_PY_BUILTINS_STR_PARTITION   (1)
#define MICROPY_PY_BUILTINS_STR_SPLITLINES  (1)
#define MICROPY_PY_BUILTINS_SLICE           (1)
#define MICROPY_PY_BUILTINS_SLICE_ATTRS     (1)
#define MICROPY_PY_BUILTINS_RANGE_ATTRS     (1)
#define MICROPY_PY_BUILTINS_ROUND_INT       (1)
#define MICROPY_PY_BUILTINS_TIMEOUTERROR    (1)
#define MICROPY_PY_ALL_SPECIAL_METHODS      (1)
#define MICROPY_PY_BUILTINS_COMPILE         (1)
#define MICROPY_PY_BUILTINS_ENUMERATE       (1)
#define MICROPY_PY_BUILTINS_EXECFILE        (1)
#define MICROPY_PY_BUILTINS_FILTER          (1)
#define MICROPY_PY_BUILTINS_REVERSED        (1)
#define MICROPY_PY_BUILTINS_NOTIMPLEMENTED  (1)
#define MICROPY_PY_BUILTINS_INPUT           (1)
#define MICROPY_PY_BUILTINS_POW3            (1)
#define MICROPY_PY___FILE__                 (1)
#define MICROPY_PY_MICROPYTHON_MEM_INFO     (1)
#define MICROPY_PY_ARRAY                    (1)
#define MICROPY_PY_ARRAY_SLICE_ASSIGN       (1)
#define MICROPY_PY_MATH                     (1)
#define MICROPY_PY_MATH_SPECIAL_FUNCTIONS   (1)
#define MICROPY_PY_CMATH                    (1)
#define MICROPY_PY_IO                       (1)
#define MICROPY_PY_IO_IOBASE                (1)
#define MICROPY_PY_IO_FILEIO                (1)
#define MICROPY_PY_IO_BYTESIO               (1)
#define MICROPY_PY_IO_BUFFEREDWRITER        (1)
#define MICROPY_PY_STRUCT                   (1)
#define MICROPY_PY_SYS                      (1)
#define MICROPY_PY_SYS_MAXSIZE              (1)
#define MICROPY_PY_SYS_MODULES              (1)
#define MICROPY_PY_SYS_EXIT                 (1)
#define MICROPY_PY_SYS_STDFILES             (1)
#define MICROPY_PY_SYS_STDIO_BUFFER         (1)
#define MICROPY_PY_UERRNO                   (1)
#define MICROPY_PY_USELECT                  (0)
#define MICROPY_PY_UTIME_MP_HAL             (1)

//thread todo
#define MICROPY_PY_THREAD                   (0)
#define MICROPY_PY_THREAD_GIL               (0)
#define MICROPY_PY_THREAD_GIL_VM_DIVISOR    (32)

#define mp_type_fileio                      mp_type_vfs_spiffs_fileio
#define mp_type_textio                      mp_type_vfs_spiffs_textio
#define MICROPY_VFS                         (1)
#define MICROPY_VFS_SPIFFS                  (1)
#define MICROPY_VFS_FAT                     (0)
#define  MICROPY_FATFS_REENTRANT            (1)

#define MP_SSIZE_MAX (0x7fffffff)

#define _USE_MKFS 1
#define _FS_READONLY 0

// use vfs's functions for import stat and builtin open
#define mp_import_stat mp_vfs_import_stat
#define mp_builtin_open mp_vfs_open
#define mp_builtin_open_obj mp_vfs_open_obj
#define MICROPY_PY_ATTRTUPLE                (1)

#define MICROPY_PY_FUNCTION_ATTRS           (1)
#define MICROPY_PY_DESCRIPTORS              (1)


// extended modules
#define MICROPY_PY_UCTYPES                  (1)
#define MICROPY_PY_UZLIB                    (1)
#define MICROPY_PY_UJSON                    (1)
#define MICROPY_PY_URE                      (1)
#define MICROPY_PY_URE_SUB                  (1)
#define MICROPY_PY_UHEAPQ                   (1)
#define MICROPY_PY_UTIMEQ                   (1)
#define MICROPY_PY_UHASHLIB                 (0)
#define MICROPY_PY_UHASHLIB_SHA1            (0)
#define MICROPY_PY_UHASHLIB_SHA256          (0)
#define MICROPY_PY_UCRYPTOLIB               (0)
#define MICROPY_PY_UBINASCII                (1)
#define MICROPY_PY_UBINASCII_CRC32          (1)
#define MICROPY_PY_URANDOM                  (1)
#define MICROPY_PY_URANDOM_EXTRA_FUNCS      (1)
#define MICROPY_PY_OS_DUPTERM               (1)

#define MICROPY_PY_MACHINE_PULSE            (1)
#define MICROPY_PY_MACHINE_I2C              (0) // not use mpy internal soft i2c
#define MICROPY_PY_MACHINE_HW_I2C           (1) // enable hardware i2c
#define MICROPY_PY_MACHINE_SPI              (0)
#define MICROPY_PY_MACHINE_SPI_MSB          (0)
#define MICROPY_PY_MACHINE_SPI_LSB          (0)
#define MICROPY_PY_MACHINE_SPI_MAKE_NEW     machine_hw_spi_make_new
#define MICROPY_HW_SOFTSPI_MIN_DELAY        (0)
#define MICROPY_HW_SOFTSPI_MAX_BAUDRATE     (ets_get_cpu_frequency() * 1000000 / 200) // roughly
#define MICROPY_PY_USSL                     (0)
#define MICROPY_SSL_MBEDTLS                 (0)
#define MICROPY_PY_USSL_FINALISER           (0)
#define MICROPY_PY_WEBSOCKET                (1)
#define MICROPY_PY_WEBREPL                  (1)
#define MICROPY_PY_FRAMEBUF                 (0)
#define MICROPY_PY_USOCKET_EVENTS           (MICROPY_PY_WEBREPL)
#define MICROPY_PY_NETWORK                  (1)
#define MICROPY_PY_USOCKET                  (1)
#define MICROPY_PY_LWIP                     (0)

//disable ext str pool
#define MICROPY_QSTR_EXTRA_POOL             mp_qstr_frozen_const_pool

// type definitions for the specific machine

#define MICROPY_MAKE_POINTER_CALLABLE(p) ((void*)((mp_uint_t)(p) | 1))

// This port is intended to be 32-bit, but unfortunately, int32_t for
// different targets may be defined in different ways - either as int
// or as long. This requires different printf formatting specifiers
// to print such value. So, we avoid int32_t and use int directly.
#define UINT_FMT "%u"
#define INT_FMT "%d"
typedef int64_t mp_int_t; // must be pointer size
typedef uint64_t mp_uint_t; // must be pointer size

typedef long mp_off_t;

#define MP_PLAT_PRINT_STRN(str, len) mp_hal_stdout_tx_strn_cooked(str, len)

// extra built in names to add to the global namespace
#define MICROPY_PORT_BUILTINS \
    { MP_ROM_QSTR(MP_QSTR_open), MP_ROM_PTR(&mp_builtin_open_obj) },

// extern const struct _mp_obj_module_t socket_module;
extern const struct _mp_obj_module_t uos_module;
extern const struct _mp_obj_module_t utime_module;
extern const struct _mp_obj_module_t maix_module;
extern const struct _mp_obj_module_t machine_module;
extern const struct _mp_obj_module_t network_module;
extern const struct _mp_obj_module_t socket_module;

#define MICROPY_PORT_BUILTIN_MODULES \
    { MP_OBJ_NEW_QSTR(MP_QSTR_uos), (mp_obj_t)&uos_module }, \
    { MP_OBJ_NEW_QSTR(MP_QSTR_utime), (mp_obj_t)&utime_module }, \
    { MP_OBJ_NEW_QSTR(MP_QSTR_Maix), (mp_obj_t)&maix_module },\
<<<<<<< HEAD
    { MP_OBJ_NEW_QSTR(MP_QSTR_machine), (mp_obj_t)&machine_module }, \
    /*
    { MP_OBJ_NEW_QSTR(MP_QSTR_usocket), (mp_obj_t)&socket_module }, \
    { MP_OBJ_NEW_QSTR(MP_QSTR_socket), (mp_obj_t)&socket_module }, \
    { MP_OBJ_NEW_QSTR(MP_QSTR_app), (mp_obj_t)&app_module }, \
    
    */
=======
    { MP_OBJ_NEW_QSTR(MP_QSTR_machine), (mp_obj_t)&machine_module },\
    { MP_OBJ_NEW_QSTR(MP_QSTR_network), (mp_obj_t)&network_module },\
    { MP_OBJ_NEW_QSTR(MP_QSTR_usocket), (mp_obj_t)&socket_module }, \
    { MP_OBJ_NEW_QSTR(MP_QSTR_socket), (mp_obj_t)&socket_module }, \

>>>>>>> bd03caed

#define MICROPY_PORT_BUILTIN_MODULE_WEAK_LINKS \
    { MP_OBJ_NEW_QSTR(MP_QSTR_binascii), (mp_obj_t)&mp_module_ubinascii }, \
    { MP_OBJ_NEW_QSTR(MP_QSTR_collections), (mp_obj_t)&mp_module_collections }, \
    { MP_OBJ_NEW_QSTR(MP_QSTR_errno), (mp_obj_t)&mp_module_uerrno }, \
    { MP_OBJ_NEW_QSTR(MP_QSTR_heapq), (mp_obj_t)&mp_module_uheapq }, \
    { MP_OBJ_NEW_QSTR(MP_QSTR_json), (mp_obj_t)&mp_module_ujson }, \
    { MP_OBJ_NEW_QSTR(MP_QSTR_math), (mp_obj_t)&mp_module_math }, \
    { MP_OBJ_NEW_QSTR(MP_QSTR_os), (mp_obj_t)&uos_module }, \
    { MP_OBJ_NEW_QSTR(MP_QSTR_random), (mp_obj_t)&mp_module_urandom }, \
    { MP_OBJ_NEW_QSTR(MP_QSTR_re), (mp_obj_t)&mp_module_ure }, \
    { MP_OBJ_NEW_QSTR(MP_QSTR_struct), (mp_obj_t)&mp_module_ustruct }, \
    { MP_OBJ_NEW_QSTR(MP_QSTR_time), (mp_obj_t)&utime_module }, \
    { MP_OBJ_NEW_QSTR(MP_QSTR_zlib), (mp_obj_t)&mp_module_uzlib }, \

#define MICROPY_PY_MACHINE                  (1)
#define MICROPY_PY_MACHINE_PIN_MAKE_NEW     mp_pin_make_new

// We need to provide a declaration/definition of alloca()
#include <alloca.h>

#define MICROPY_HW_BOARD_NAME "Sipeed_M1"
#define MICROPY_HW_MCU_NAME "kendryte-k210"
#define MICROPY_PY_SYS_PLATFORM "Sipeed_M1"

#ifdef __linux__
#define MICROPY_MIN_USE_STDOUT (1)
#endif

//#ifdef __thumb__
//#define MICROPY_MIN_USE_CORTEX_CPU (1)
//#define MICROPY_MIN_USE_STM32_MCU (1)
//#endif

#define MP_STATE_PORT MP_STATE_VM

#define MICROPY_PORT_ROOT_POINTERS \
    const char *readline_hist[16];  \
    struct _machine_uart_obj_t *Maix_stdio_uart; \
	struct _nic_obj_t *modnetwork_nic; <|MERGE_RESOLUTION|>--- conflicted
+++ resolved
@@ -246,21 +246,11 @@
     { MP_OBJ_NEW_QSTR(MP_QSTR_uos), (mp_obj_t)&uos_module }, \
     { MP_OBJ_NEW_QSTR(MP_QSTR_utime), (mp_obj_t)&utime_module }, \
     { MP_OBJ_NEW_QSTR(MP_QSTR_Maix), (mp_obj_t)&maix_module },\
-<<<<<<< HEAD
-    { MP_OBJ_NEW_QSTR(MP_QSTR_machine), (mp_obj_t)&machine_module }, \
-    /*
-    { MP_OBJ_NEW_QSTR(MP_QSTR_usocket), (mp_obj_t)&socket_module }, \
-    { MP_OBJ_NEW_QSTR(MP_QSTR_socket), (mp_obj_t)&socket_module }, \
-    { MP_OBJ_NEW_QSTR(MP_QSTR_app), (mp_obj_t)&app_module }, \
-    
-    */
-=======
     { MP_OBJ_NEW_QSTR(MP_QSTR_machine), (mp_obj_t)&machine_module },\
     { MP_OBJ_NEW_QSTR(MP_QSTR_network), (mp_obj_t)&network_module },\
     { MP_OBJ_NEW_QSTR(MP_QSTR_usocket), (mp_obj_t)&socket_module }, \
     { MP_OBJ_NEW_QSTR(MP_QSTR_socket), (mp_obj_t)&socket_module }, \
 
->>>>>>> bd03caed
 
 #define MICROPY_PORT_BUILTIN_MODULE_WEAK_LINKS \
     { MP_OBJ_NEW_QSTR(MP_QSTR_binascii), (mp_obj_t)&mp_module_ubinascii }, \
